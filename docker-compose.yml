version: '2'

services:

  sc-flask:
    build:
      context: ./server/
      dockerfile: docker/Dockerfile-flask
    container_name: 'sc-flask'
    labels:
      application: 'sc-flask'
    env_file:
      - server/env/.base.env
    environment:
      - FLASK_APP=server/app.py
    volumes:
      - socket-volume:/opt/sc/sockets
      - ./server/:/opt/sc/sc-flask
<<<<<<< HEAD
      - ./pootle/po:/srv/pootle/po/
      - ./pootle:/opt/sc/pootle
=======
>>>>>>> 06bb410c
      - working-storage-volume:/opt/sc/storage
    expose:
      - '5000'
    depends_on:
      - sc-arangodb

  sc-arangodb:
    image: arangodb/arangodb
    container_name: 'sc-arangodb'
    env_file:
      - server/env/.base.env
    labels:
      application: 'sc-arangodb'
    expose:
      - '8529'
    volumes:
      - db-data-volume:/var/lib/arangodb3

  sc-nginx:
    build:
      context: ./nginx/
      dockerfile: Dockerfile-nginx
    container_name: 'sc-nginx'
    labels:
      application: 'sc-nginx'
    volumes:
      - ./nginx/conf.d:/etc/nginx/configurations
      - nginx-data-volume:/opt/sc/logs/nginx
      - socket-volume:/opt/sc/sockets
      - l10n-ter:/l10n_ter
<<<<<<< HEAD
      - ./pootle/po:/srv/pootle/po
      - pootle-git:/srv/pootle/git-clones
      - pootle-assets:/usr/local/lib/python2.7/dist-packages/pootle
=======
      - ./pootle/assets:/opt/sc/pootle/assets
>>>>>>> 06bb410c
    ports:
      - '80:80'
      - '443:443'
      - '8001:8001'
      - '2052:2052'
    depends_on:
      - sc-flask
<<<<<<< HEAD
      - sc-pootle
    environment:
      - VIRTUAL_HOST=sc-pootle.docker
      - VIRTUAL_PORT=80

  sc-pootle:
    build:
      context: ./pootle
      dockerfile: Dockerfile
    container_name: 'sc-pootle'
    labels:
      application: 'sc-pootle'
    depends_on:
      - sc-pootle-redis
      - sc-pootle-mysql
    expose:
      - "8000"
    volumes:
      - l10n-ter:/l10n_ter
      - ./pootle/po:/srv/pootle/po
      - pootle-git:/srv/pootle/git-clones
      - pootle-mysql-socket:/var/run/mysqld
      - pootle-assets:/usr/local/lib/python2.7/dist-packages/pootle
      - ./pootle/supervisord_conf:/etc/supervisor/conf.d/
      - ./pootle:/home/pootle
    environment:
      - SECRET_KEY=SET THIS TO A DJANGO SECRET KEY
    env_file:
      - pootle/environment_dev.yml

  sc-pootle-mysql:
    image: mariadb:10
    command: mysqld --character-set-server=utf8 --collation-server=utf8_unicode_ci --init-connect='SET NAMES UTF8;' --innodb-flush-log-at-trx-commit=0
    container_name: 'sc-pootle-mysql'
    labels:
      application: 'sc-pootle-mysql'
    volumes:
      - pootle-mysql-data:/var/lib/mysql
      - pootle-mysql-socket:/var/run/mysqld
    ports:
      - "3306:3306"
    env_file:
      - pootle/environment_dev.yml

  sc-pootle-redis:
    image: redis
    container_name: 'sc-pootle-redis'
    labels:
      application: 'sc-pootle-redis'
    expose:
      - "6379"

  sc-pootle-pipeline:
    build:
      context: ./pootle_pipeline/
      dockerfile: Dockerfile-pootle-pipeline
    container_name: 'sc-pootle-pipeline'
    labels:
      application: 'sc-pootle-pipeline'
    volumes:
      - ./pootle/po:/srv/pootle/po/
      - ./server/server/:/opt/sc/server/
      - ./client/:/opt/sc/frontend/
      - ./pootle_pipeline/:/opt/sc/po_files/
=======
>>>>>>> 06bb410c

  sc-elasticsearch:
    build:
      context: ./elasticsearch/
      dockerfile: Dockerfile-elasticsearch
    container_name: 'sc-elasticsearch'
    labels:
      application: 'sc-elasticsearch'
    environment:
      - "ES_JAVA_OPTS=-Xms512m -Xmx512m"
    mem_limit: 2g
    volumes:
      - elasticsearch-data:/usr/share/elasticsearch/data
    expose:
      - '9200'
      - '9300'

  sc-swagger:
    image: swaggerapi/swagger-ui:latest
    container_name: 'sc-swagger'
    labels:
      application: 'sc-swagger'
    expose:
      - 8080
    environment:
      - "API_URL=http://localhost/api/swagger.json"

  sc-frontend-tester:
    image: trebuhd/wct-headless:latest
    container_name: 'sc-frontend-tester'
    labels:
      application: 'sc-frontend-tester'

  sc-frontend-builder:
    image: node:8.11.1
    container_name: 'sc-frontend-builder'
    labels:
      application: 'sc-frontend-builder'
    command: npm install
    working_dir: /opt/sc/frontend
    volumes:
      - ./client/:/opt/sc/frontend

networks:
  default:
    external:
      name: nginx-proxy

volumes:
  db-data-volume:
  nginx-data-volume:
  working-storage-volume:
  socket-volume:
  elasticsearch-data:
<<<<<<< HEAD
  pootle-git:
  pootle-mysql-data:
  pootle-mysql-socket:
  pootle-assets:
  server-po:
=======
>>>>>>> 06bb410c
  l10n-ter:<|MERGE_RESOLUTION|>--- conflicted
+++ resolved
@@ -16,11 +16,6 @@
     volumes:
       - socket-volume:/opt/sc/sockets
       - ./server/:/opt/sc/sc-flask
-<<<<<<< HEAD
-      - ./pootle/po:/srv/pootle/po/
-      - ./pootle:/opt/sc/pootle
-=======
->>>>>>> 06bb410c
       - working-storage-volume:/opt/sc/storage
     expose:
       - '5000'
@@ -51,13 +46,7 @@
       - nginx-data-volume:/opt/sc/logs/nginx
       - socket-volume:/opt/sc/sockets
       - l10n-ter:/l10n_ter
-<<<<<<< HEAD
-      - ./pootle/po:/srv/pootle/po
-      - pootle-git:/srv/pootle/git-clones
-      - pootle-assets:/usr/local/lib/python2.7/dist-packages/pootle
-=======
       - ./pootle/assets:/opt/sc/pootle/assets
->>>>>>> 06bb410c
     ports:
       - '80:80'
       - '443:443'
@@ -65,73 +54,6 @@
       - '2052:2052'
     depends_on:
       - sc-flask
-<<<<<<< HEAD
-      - sc-pootle
-    environment:
-      - VIRTUAL_HOST=sc-pootle.docker
-      - VIRTUAL_PORT=80
-
-  sc-pootle:
-    build:
-      context: ./pootle
-      dockerfile: Dockerfile
-    container_name: 'sc-pootle'
-    labels:
-      application: 'sc-pootle'
-    depends_on:
-      - sc-pootle-redis
-      - sc-pootle-mysql
-    expose:
-      - "8000"
-    volumes:
-      - l10n-ter:/l10n_ter
-      - ./pootle/po:/srv/pootle/po
-      - pootle-git:/srv/pootle/git-clones
-      - pootle-mysql-socket:/var/run/mysqld
-      - pootle-assets:/usr/local/lib/python2.7/dist-packages/pootle
-      - ./pootle/supervisord_conf:/etc/supervisor/conf.d/
-      - ./pootle:/home/pootle
-    environment:
-      - SECRET_KEY=SET THIS TO A DJANGO SECRET KEY
-    env_file:
-      - pootle/environment_dev.yml
-
-  sc-pootle-mysql:
-    image: mariadb:10
-    command: mysqld --character-set-server=utf8 --collation-server=utf8_unicode_ci --init-connect='SET NAMES UTF8;' --innodb-flush-log-at-trx-commit=0
-    container_name: 'sc-pootle-mysql'
-    labels:
-      application: 'sc-pootle-mysql'
-    volumes:
-      - pootle-mysql-data:/var/lib/mysql
-      - pootle-mysql-socket:/var/run/mysqld
-    ports:
-      - "3306:3306"
-    env_file:
-      - pootle/environment_dev.yml
-
-  sc-pootle-redis:
-    image: redis
-    container_name: 'sc-pootle-redis'
-    labels:
-      application: 'sc-pootle-redis'
-    expose:
-      - "6379"
-
-  sc-pootle-pipeline:
-    build:
-      context: ./pootle_pipeline/
-      dockerfile: Dockerfile-pootle-pipeline
-    container_name: 'sc-pootle-pipeline'
-    labels:
-      application: 'sc-pootle-pipeline'
-    volumes:
-      - ./pootle/po:/srv/pootle/po/
-      - ./server/server/:/opt/sc/server/
-      - ./client/:/opt/sc/frontend/
-      - ./pootle_pipeline/:/opt/sc/po_files/
-=======
->>>>>>> 06bb410c
 
   sc-elasticsearch:
     build:
@@ -186,12 +108,4 @@
   working-storage-volume:
   socket-volume:
   elasticsearch-data:
-<<<<<<< HEAD
-  pootle-git:
-  pootle-mysql-data:
-  pootle-mysql-socket:
-  pootle-assets:
-  server-po:
-=======
->>>>>>> 06bb410c
   l10n-ter: