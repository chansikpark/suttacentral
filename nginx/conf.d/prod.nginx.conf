# don't send the nginx version number in error pages and Server header
server_tokens off;

map $http_user_agent $outdated {
    default                                 0;
    "~MSIE [1-9]\."                         1;
    "~MSIE [0-1][1-9]\."                    1;
    "~Edge \."                              1;
    "~Mozilla.*Firefox/[1-9]\."             1;
    "~Mozilla.*Firefox/[0-3][0-9]\."        1;
    "~Mozilla.*Firefox/40\."                1;
    "~Opera.*Version/[0-9]\."               1;
    "~Opera.*Version/[0-1][0-9]\."          1;
    "~Opera.*Version/2[0-1]\."              1;
    "~AppleWebKit.*Version/[0-9]\..*Safari" 1;
    "~AppleWebKit.*Version/10\..*Safari"  1;
    "~Chrome/[0-9]\."                       1;
    "~Chrome/[0-3][0-9]\."                  1;
}

<<<<<<< HEAD
# config to enable HSTS(HTTP Strict Transport Security) https://developer.mozilla.org/en-US/docs/Security/HTTP_Strict_Transport_Security
# to avoid ssl stripping https://en.wikipedia.org/wiki/SSL_stripping#SSL_stripping
# also https://hstspreload.org/
add_header Strict-Transport-Security "max-age=63072000; includeSubdomains; preload";

map $http_user_agent $outdated {
    default                                 0;
    "~MSIE [1-9]\."                         1;
    "~MSIE [0-1][1-9]\."                    1;
    "~Edge \."                              1;
    "~Mozilla.*Firefox/[1-9]\."             1;
    "~Mozilla.*Firefox/[0-3][0-9]\."        1;
    "~Mozilla.*Firefox/40\."                1;
    "~Opera.*Version/[0-9]\."               1;
    "~Opera.*Version/[0-1][0-9]\."          1;
    "~Opera.*Version/2[0-1]\."              1;
    "~AppleWebKit.*Version/[0-9]\..*Safari" 1;
    "~AppleWebKit.*Version/10.0\..*Safari"  1;
    "~Chrome/[0-9]\."                       1;
    "~Chrome/[0-3][0-9]\."                  1;
}
=======
# We can't cache based on mime type, we have to cache based on
# endpoint for purposes of delivering the appropriate content based
# on user-agent. These numbers should be increased once the site stabalizes.
map $uri $cache_control {
    default                         "private, max-age=86400";
    "~\.(?:manifest|appcache)|service-worker.js"  "s-max-age=86400, max-age=0";
    "~\.(?:jpg|webm|woff|woff2|png)"  "public, s-maxage=31104000, max-age=31104000";
    "~/(?:api|localization|files)/"                  "public, s-maxage=604800, max-age=86400";
}

add_header Cache-Control $cache_control;
>>>>>>> 0774f1a8

server {

    include "/etc/nginx/configurations/pootle.nginx.conf";
}

server {

    include "/etc/nginx/configurations/sc.nginx.conf";

    if ($outdated = 0){
        set $serve_dir /opt/sc/static/build/default;
<<<<<<< HEAD
    }
    if ($outdated = 1){
        set $serve_dir /opt/sc/static/build/es5-bundled;
    }

    # Always expired
    location ~* (\.(?:manifest|appcache|html?|xml|json)|service-worker.js)$ {
      expires -1;

=======
        set $prefetch_link "</elements/sc-drawer-layout.html>; rel=preload; as=document,</web-components-loader.js>; rel=preload; as=script";
    }
    if ($outdated = 1){
        set $serve_dir /opt/sc/static/build/es5-bundled;
        set $prefetch_link "";
    }

    location ~* (\.(?:manifest|appcache|html?|xml|json)|service-worker.js)$ {
>>>>>>> 0774f1a8
      root $serve_dir;
    }

    location ~* \.(ico|css|js|gif|svg|webp|woff2|jpe?g|png)$ {
<<<<<<< HEAD
        expires 1M;
        access_log off;
        add_header Cache-Control "public";

=======
        access_log off;
>>>>>>> 0774f1a8
        root $serve_dir;
    }

    location / {
        # HTTP2 push header for Cloudflare
        # https://blog.cloudflare.com/http-2-server-push-with-multiple-assets-per-link-header/
        add_header Link $prefetch_link;

        # config to don't allow the browser to render the page inside an frame or iframe
        # and avoid clickjacking http://en.wikipedia.org/wiki/Clickjacking
        add_header X-Frame-Options SAMEORIGIN;

        # Avoid clickjacking
        add_header X-Content-Type-Options nosniff;

        # Disable content-type sniffing on some browsers
        add_header X-Frame-Options SAMEORIGIN;

        # Enable the Cross-site scripting (XSS) filter
        add_header X-XSS-Protection "1; mode=block";

        # with Content Security Policy (CSP) enabled(and a browser that supports it(http://caniuse.com/#feat=contentsecuritypolicy),
        # you can tell the browser that it can only download content from the domains you explicitly allow
        # http://www.html5rocks.com/en/tutorials/security/content-security-policy/
        # https://www.owasp.org/index.php/Content_Security_Policy
        add_header Content-Security-Policy "default-src 'self'; script-src 'self' data: about: 'unsafe-inline' 'unsafe-eval' https://js.stripe.com https://www.google-analytics.com https://js.stripe.com; img-src 'self' data: https://legacy.suttacentral.net https://suttacentral.net www.google-analytics.com; connect-src 'self' https://api.stripe.com https://js.stripe.com; style-src 'self' 'unsafe-inline'; font-src 'self'; frame-src about: https://www.google.com https://js.stripe.com https://player.vimeo.com; object-src 'none'; media-src 'self' http://player.vimeo.com";

        # config to enable HSTS(HTTP Strict Transport Security) https://developer.mozilla.org/en-US/docs/Security/HTTP_Strict_Transport_Security
        # to avoid ssl stripping https://en.wikipedia.org/wiki/SSL_stripping#SSL_stripping
        # also https://hstspreload.org/
        add_header Strict-Transport-Security "max-age=63072000; includeSubdomains; preload";

        alias $serve_dir;

<<<<<<< HEAD
        # HTTP2 push header for Cloudflare
        # https://blog.cloudflare.com/http-2-server-push-with-multiple-assets-per-link-header/
        add_header Link "</elements/sc-drawer-layout.html>; rel=preload; as=document,</web-components-loader.js>; rel=preload; as=script";

        alias $serve_dir;

=======
>>>>>>> 0774f1a8
        try_files $uri $uri/index.html /index.html;
    }
    
    location ^~ /default {
        add_header Cache-Control "public, s-maxage=864000";
        root /opt/sc/static/build;
    }

    location ^~ /es5-bundled {
        add_header Cache-Control "public, s-maxage=864000";
        root /opt/sc/static/build;
    }

}<|MERGE_RESOLUTION|>--- conflicted
+++ resolved
@@ -18,29 +18,6 @@
     "~Chrome/[0-3][0-9]\."                  1;
 }
 
-<<<<<<< HEAD
-# config to enable HSTS(HTTP Strict Transport Security) https://developer.mozilla.org/en-US/docs/Security/HTTP_Strict_Transport_Security
-# to avoid ssl stripping https://en.wikipedia.org/wiki/SSL_stripping#SSL_stripping
-# also https://hstspreload.org/
-add_header Strict-Transport-Security "max-age=63072000; includeSubdomains; preload";
-
-map $http_user_agent $outdated {
-    default                                 0;
-    "~MSIE [1-9]\."                         1;
-    "~MSIE [0-1][1-9]\."                    1;
-    "~Edge \."                              1;
-    "~Mozilla.*Firefox/[1-9]\."             1;
-    "~Mozilla.*Firefox/[0-3][0-9]\."        1;
-    "~Mozilla.*Firefox/40\."                1;
-    "~Opera.*Version/[0-9]\."               1;
-    "~Opera.*Version/[0-1][0-9]\."          1;
-    "~Opera.*Version/2[0-1]\."              1;
-    "~AppleWebKit.*Version/[0-9]\..*Safari" 1;
-    "~AppleWebKit.*Version/10.0\..*Safari"  1;
-    "~Chrome/[0-9]\."                       1;
-    "~Chrome/[0-3][0-9]\."                  1;
-}
-=======
 # We can't cache based on mime type, we have to cache based on
 # endpoint for purposes of delivering the appropriate content based
 # on user-agent. These numbers should be increased once the site stabalizes.
@@ -52,7 +29,6 @@
 }
 
 add_header Cache-Control $cache_control;
->>>>>>> 0774f1a8
 
 server {
 
@@ -65,17 +41,6 @@
 
     if ($outdated = 0){
         set $serve_dir /opt/sc/static/build/default;
-<<<<<<< HEAD
-    }
-    if ($outdated = 1){
-        set $serve_dir /opt/sc/static/build/es5-bundled;
-    }
-
-    # Always expired
-    location ~* (\.(?:manifest|appcache|html?|xml|json)|service-worker.js)$ {
-      expires -1;
-
-=======
         set $prefetch_link "</elements/sc-drawer-layout.html>; rel=preload; as=document,</web-components-loader.js>; rel=preload; as=script";
     }
     if ($outdated = 1){
@@ -84,19 +49,11 @@
     }
 
     location ~* (\.(?:manifest|appcache|html?|xml|json)|service-worker.js)$ {
->>>>>>> 0774f1a8
       root $serve_dir;
     }
 
     location ~* \.(ico|css|js|gif|svg|webp|woff2|jpe?g|png)$ {
-<<<<<<< HEAD
-        expires 1M;
         access_log off;
-        add_header Cache-Control "public";
-
-=======
-        access_log off;
->>>>>>> 0774f1a8
         root $serve_dir;
     }
 
@@ -131,15 +88,6 @@
 
         alias $serve_dir;
 
-<<<<<<< HEAD
-        # HTTP2 push header for Cloudflare
-        # https://blog.cloudflare.com/http-2-server-push-with-multiple-assets-per-link-header/
-        add_header Link "</elements/sc-drawer-layout.html>; rel=preload; as=document,</web-components-loader.js>; rel=preload; as=script";
-
-        alias $serve_dir;
-
-=======
->>>>>>> 0774f1a8
         try_files $uri $uri/index.html /index.html;
     }
     
