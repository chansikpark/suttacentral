import json
import os
import re
from collections import defaultdict

import stripe
from flask import current_app, request
from flask_restful import Resource
from sortedcontainers import SortedDict

from common.arangodb import get_db

from common.queries import CURRENCIES, DICTIONARIES, LANGUAGES, MENU, SUBMENU, PARAGRAPHS, PARALLELS, \
    SUTTA_VIEW, SUTTAPLEX_LIST, IMAGES, EPIGRAPHS, WHY_WE_READ, DICTIONARYFULL, GLOSSARY, DICTIONARY_ADJACENT

from common.utils import flat_tree, language_sort, recursive_sort, uid_sort_key, sort_parallels_key, \
    sort_parallels_type_key, groupby_unsorted


class Languages(Resource):
    """
    Languages API endpoint.
    """

    def get(self):
        """
        Send list of available languages
        ---
        responses:
            200:
                description: List of available languages
                schema:
                    type: array
                    items:
                        schema:
                            id: language
                            type: object
                            properties:
                                _rev:
                                    type: string
                                uid:
                                    type: string
                                name:
                                    type: string
                                iso_code:
                                    type: string
        """
        db = get_db()
        languages = db.aql.execute(LANGUAGES)
        return list(languages), 200


class Menu(Resource):
    def __init__(self, *args, **kwargs):
        super().__init__(*args, **kwargs)
        self.num_regex = re.compile(r'^[^\d]*?([\d]+)$')

    def get(self, submenu_id=None):
        """
        Send Menu structure
        ---
        responses:
            200:
                description: Menu structure
                schema:
                    id: Menu
                    type: object
                    properties:
                        <uid_1>:
                            $ref: '#/definitions/MenuItem'
                        <uid_2...x>:
                            $ref: '#/definitions/MenuItem'
        definitions:
            MenuItem:
                type: object
                properties:
                    name:
                        type: string
                    uid:
                        required: false
                        type: string
                    id:
                        required: false
                        type: string
                    num:
                        type: number
                    children:
                        type: array
                        items:
                            type: MenuItem
                    has_children:
                        required: false
                        type: boolean
                    lang:
                        required: false
                        type: string
        """
        db = get_db()
        if submenu_id:
            divisions = db.aql.execute(SUBMENU, bind_vars={'submenu_id': submenu_id})
            data = list(divisions)
        else:
            divisions = db.aql.execute(MENU)
            data = self.group_by_parents(divisions, ['pitaka'])

        for pitaka in data:
            if 'children' in pitaka:
                uid = pitaka['uid']
                children = pitaka.pop('children')
                if uid == 'pitaka/sutta':
                    pitaka['children'] = self.group_by_parents(children, ['grouping'])
                else:
                    pitaka['children'] = self.group_by_parents(children, ['sect'])
                    self.group_by_language(pitaka)

        self.recursive_cleanup(data, mapping={})

        return data, 200

    @staticmethod
    def num_sort_key(entry):
        return entry.get('num') or -1

    @staticmethod
    def group_by_parent_property(entries, prop):
        return ((json.loads(key), list(group))
                for key, group
                in groupby_unsorted(entries, lambda d: json.dumps(d['parents'].get(prop), sort_keys=True))
                )

    def group_by_parents(self, entries, props):
        out = []
        prop = props[0]
        remaining_props = props[1:]
        for parent, children in self.group_by_parent_property(entries, prop):
            if parent is None:
                # This intentionally looks as bad as possible in the menu
                # it's a "hey classify me!"
                parent = {
                    'uid': f'{prop}/none',
                    'name': f'None {prop}',
                    'num': 84000
                }
            out.append(parent)
            if remaining_props:
                parent['children'] = self.group_by_parents(children, remaining_props)
            else:
                parent['children'] = children
        return sorted(out, key=self.num_sort_key)

    @staticmethod
    def group_by_language(pitaka):
        i = 0
        while i < len(pitaka['children']):
            child = pitaka['children'][i]
            new_data = defaultdict(list)
            for sub_child in child['children']:
                iso = sub_child.pop('lang_iso')
                new_data[iso].append(sub_child)
            child.pop('children')
            new_data = [{**child, 'lang_iso': iso, 'lang_name': children[0]['lang_name'], 'children': children} for
                        iso, children in new_data.items()]
            for data_item in new_data:
                for child in data_item['children']:
                    del child['lang_name']
            pitaka['children'] = pitaka['children'][:i] + new_data + pitaka['children'][i + 1:]
            i += len(new_data)

    def recursive_cleanup(self, menu_entries, mapping):
        menu_entries.sort(key=self.num_sort_key)
        for menu_entry in menu_entries:
            mapping[menu_entry['uid']] = menu_entry
            if 'id' in menu_entry:
                num_matches = self.num_regex.match(menu_entry['id'])
                if num_matches:
                    menu_entry['display_num'] = num_matches[1]
            if 'descendents' in menu_entry:
                descendents = menu_entry.pop('descendents')
                mapping.update({d['uid']: d for d in descendents})
                del menu_entry['uid']
                for descendent in descendents:
                    parent = mapping[descendent.pop('from')]
                    if 'children' not in parent:
                        parent['children'] = []
                    parent['children'].append(descendent)
            if 'type' in menu_entry:
                if menu_entry['type'] in ('div', 'division'):
                    del menu_entry['uid']
            if 'parents' in menu_entry:
                del menu_entry['parents']
            if 'children' in menu_entry:
                children = menu_entry['children']
                self.recursive_cleanup(children, mapping=mapping)


class SuttaplexList(Resource):
    def get(self, uid):
        """
        Send suttaplex for given uid. It is represented in flat list structure where order matters.
        [vagga, vagga, text, text] represents:
        vagga
            vagga
                text
                text
        ---
        parameters:
           - in: path
             name: uid
             type: string
             required: true
        responses:
            200:
                description: Suttaplex list
                schema:
                    id: suttaplex-list
                    type: array
                    items:
                        $ref: '#/definitions/Suttaplex'
        definitions:
            Suttaplex:
                type: object
                properties:
                    uid:
                        type: string
                    blurb:
                        type: string
                    difficulty:
                        required: false
                        type: number
                    original_title:
                        type: string
                    type:
                        type: string
                    translations:
                        type: array
                        items:
                            $ref: '#/definitions/Translation'
            Translation:
                type: object
                properties:
                    author:
                        type: string
                    id:
                        type: string
                    lang:
                        type: string
                    title:
                        type: string
        """
        language = request.args.get('language', current_app.config.get('DEFAULT_LANGUAGE'))
        uid = uid.replace('/', '-').strip('-')

        db = get_db()
        results = db.aql.execute(SUTTAPLEX_LIST,
                                 bind_vars={'language': language, 'uid': uid})

        difficulties = {
            3: 'advanced',
            2: 'intermediate',
            1: 'beginner'
        }

        data = []
        edges = {}
        for result in results:
            _from = result.pop('from')
            if result['difficulty']:
                result['difficulty'] = {'name': difficulties[result['difficulty']],
                                        'level': result['difficulty']}
            parent = None
            try:
                parent = edges[_from]
            except KeyError:
                data.append(result)
            _id = f'root/{result["uid"]}'
            edges[_id] = result
            result['translations'] = sorted(result['translations'], key=language_sort(result['root_lang']))

            if parent:
                try:
                    parent['children'].append(result)
                except KeyError:
                    parent['children'] = [result]

        recursive_sort(data, 'num')  # Sorts data inplace

        data = flat_tree(data)

        return data, 200


class Parallels(Resource):
    def get(self, uid):
        """
        Send parallel information for given sutta.
        ---
        parameters:
           - in: path
             name: uid
             type: string
             required: true
        responses:
            200:
                description: Suttaplex list
                schema:
                    id: suttaplex-parallels
                    type: object
                    properties:
                        first_key:
                            description: "first key is the id of first parallel, second of the second and so on."
                            type: array
                            items:
                                $ref: '#/definitions/Parallel'

        definitions:
            Parallel:
                type object:
                properties:
                    type:
                        type: string
                    partial:
                        type: boolean
                    to:
                        type: array
                        items:
                            $ref: '#/definitions/Suttaplex-parallel'
            Suttaplex-parallel:
                type: object
                properties:
                    uid:
                        type: string
                    difficulty:
                        required: false
                        type: number
                    original_title:
                        type: string
                    type:
                        type: string
                    translations:
                        type: array
                        items:
                            $ref: '#/definitions/Translation'
        """
        language = request.args.get('language', current_app.config.get('DEFAULT_LANGUAGE'))
        uid = uid.replace('/', '-').strip('-')
        uid = f'root/{uid}'

        db = get_db()
        results = db.aql.execute(PARALLELS,
                                 bind_vars={'language': language, 'uid': uid})

        data = SortedDict(sort_parallels_key)
        for result in results:
            _from = result.pop('from')
            try:
                data[_from].append(result)
            except KeyError:
                data[_from] = [result]
            result['to']['translations'] = sorted(result['to']['translations'],
                                                  key=language_sort(result['to']['root_lang']))
        for entry in data:
            data[entry] = sorted(data[entry], key=sort_parallels_type_key)

        return data, 200


class LookupDictionaries(Resource):
    def get(self):
        """
        Send parallel information for given sutta.
        ---
        parameters:
           - in: query
             name: from
             type: string
             required: true
           - in: query
             name: to
             type: string
           - in: query
             name: fallback
             type: string
        responses:
            200:
                schema:
                    id: dictionary
                    type: object
                    properties:
                        from:
                            type: string
                        to:
                            type: string
                        dictionary:
                            type: array
                            items:
                                type: array
                                items:
                                    type: string
        """
        to_lang = request.args.get('to', current_app.config.get('DEFAULT_LANGUAGE'))
        from_lang = request.args.get('from', None)

        fallback = request.args.get('fallback', 'false')
        main_dict = False if fallback == 'true' else True

        if from_lang is None:
            return 'from not specified', 422

        db = get_db()

        result = db.aql.execute(DICTIONARIES,
                                bind_vars={'from': from_lang, 'to': to_lang, 'main': main_dict})

        try:
            return result.next(), 200
        except StopIteration:
            return 'Dictionary not found', 404


class Sutta(Resource):
    def get(self, uid, author=''):
        """
        Send Complete information set for sutta-view for given uid.
        ---
        parameters:
           - in: path
             name: author
             type: string
           - in: path
             name: uid
             type: string
           - in: query
             name: lang
             type: string
        responses:
            200:
                description: Complete information set for sutta-view
                schema:
                    id: sutta
                    type:  object
                    properties:
                        root_text:
                            type: object
                            properties:
                                uid:
                                    type: string
                                lang:
                                    type: string
                                is_root:
                                    type: boolean
                                title:
                                    type: string
                                author:
                                    type: string
                                author_uid:
                                    type: string
                                text:
                                    type: string
                        translation:
                            type: object
                            properties:
                                uid:
                                    type: string
                                lang:
                                    type: string
                                title:
                                    type: string
                                author:
                                    type: string
                                text:
                                    type: string
                        suttaplex:
                            $ref: '#/definitions/Suttaplex'
                        neighbours:
                            type: object
                            properties:
                                next:
                                    type: object
                                    properties:
                                        author:
                                            type: string
                                        title:
                                            type: string
                                        uid:
                                            type: string
                                previous:
                                    type: object
                                    properties:
                                        author:
                                            type: string
                                        title:
                                            type: string
                                        uid:
                                            type: string

        """
        lang = request.args.get('lang', 'en')

        author = author.lower()

        db = get_db()

        results = db.aql.execute(SUTTA_VIEW,
                                 bind_vars={'uid': uid, 'language': lang, 'author': author})
        data: dict = results.next()

        r = re.compile(r'^[a-z\-]+')
        original_prefix = r.match(uid)[0]

        ordering: dict = data['neighbours']
        for key, items in ordering.items():
            for item in items:
                if r.match(item['uid'])[0] == original_prefix:
                    ordering[key] = item
                    break
            else:
                ordering[key] = None

        return data, 200


class Currencies(Resource):
    def get(self):
        """
        Send list of available currencies.
        ---
        responses:
            200:
                schema:
                    id: currencies
                    type: array
                    items:
                        $ref '#/definitions/currency'
        definitions:
            currency:
                type: object
                properties:
                    american_express:
                        type: bool
                    name:
                        type: string
                    symbol:
                        type: string
        """
        db = get_db()

        data = db.aql.execute(CURRENCIES)

        currencies = []
        default_currency_index: int = None

        DEFAULT_CURRENCY = 'USD'

        for i, x in enumerate(data):
            currencies.append(x)
            if x['symbol'] == DEFAULT_CURRENCY:
                default_currency_index = i

        response_data = {
            'default_currency_index': default_currency_index,
            'currencies': currencies
        }

        return response_data, 200


class Paragraphs(Resource):
    def get(self):
        """
        Send list of textual information paragraphs for the sutta view
        ---
        responses:
            200:
                schema:
                    id: paragraphs
                    type: array
                    items:
                        $ref: '#/definitions/paragraph'

        definitions:
            paragraph:
                type: object
                properties:
                    uid:
                        type: string
                    description:
                        type: string
        """
        db = get_db()

        data = db.aql.execute(PARAGRAPHS)

        return data.batch(), 200


class Glossary(Resource):
    def get(self):
        """
        Send list of glossary results for related terms in dictionary view
        ---
        responses:
            glossary:
                type: array
                properties:
                    word:
                        type: string
                    text:
                        type: string
        """
        db = get_db()

        data = db.aql.execute(GLOSSARY)

        return data.batch(), 200

<<<<<<< HEAD
class DictionaryAdjacent(Resource):
    def get(self, word=None):
        """
        Send list of adjacent terms to dictionary search word
        ---
        responses:
            glossary:
                type: array
                properties:
                    word:
                        type: string
        """
        db = get_db()

        data = db.aql.execute(DICTIONARY_ADJACENT, bind_vars={'word': word})

        return data.batch(), 200
=======
>>>>>>> 48c9f935

class DictionaryFull(Resource):
    def get(self, word=None):
        """
        Sends list of dictionary entries to dictionary view
        ---
        responses:
            dictionary_full:
                type: array
                properties:
                    dictname:
                        type: string
                    word:
                        type: string
                    text:
                        type: string

        """
        if word is not None:
            word = word.lower()

        db = get_db()

        data = db.aql.execute(DICTIONARYFULL, bind_vars={'word': word})

        return data.batch(), 200


class Donations(Resource):
    def post(self):
        """
        Process the payment
        ---
        responses:
            all:
                description: Information massage.
                type: string
        """
        data = json.loads(list(request.form.keys())[0])
        currency = data.get('currency')
        amount = data.get('amount')
        one_time_donation = data.get('oneTimeDonation')
        monthly_donation = data.get('monthlyDonation')
        stripe_data = data.get('stripe')
        name = data.get('name')
        email = data.get('email')
        message = data.get('message')

        secret_key = os.environ.get('STRIPE_SECRET')

        stripe.api_key = secret_key
        db = get_db()
        try:
            currency = list(db['currencies'].find({'symbol': currency}))[0]
        except IndexError:
            return 'No such currency', 400

        if currency['decimal']:
            amount = amount * 100
        amount = int(amount)

        customer_data = {
            'source': stripe_data['id']
        }

        if email:
            customer_data['email'] = email

        try:
            customer = stripe.Customer.create(**customer_data)
        except stripe.CardError:
            return {'err_code': 3}, 400

        try:
            if one_time_donation:
                charge = stripe.Charge.create(
                    customer=customer.id,
                    amount=amount,
                    currency=currency['symbol'],
                    metadata={"name": name, "message": message},
                    description=f'''Donation by {name if name else ""}, 
                                message {message if message else ""}'''
                )

            elif monthly_donation:
                plan = self._get_plan(amount, currency['symbol'])
                subscription = stripe.Subscription.create(
                    customer=customer.id,
                    items=[{"plan": plan.stripe_id}]
                )

            else:
                return {'err_message': 'Select either one time or monthly'}, 400

        except stripe.InvalidRequestError as e:
            code = 0
            if 'Amount must convert to at least 50 cents' in str(e):
                code = 1

            elif any(x in str(e) for x in ['99999999', '999,999.99', 'Invalid integer']):
                code = 2

            return {'err_code': code}, 400

        return 'Subscribed' if monthly_donation else 'Donated', 200

    @staticmethod
    def _get_plan(amount, currency):
        plan_id = f'monthly_{amount}_{currency}'
        try:
            plan = stripe.Plan.retrieve(plan_id)
        except stripe.error.InvalidRequestError:
            plan = stripe.Plan.create(
                amount=amount,
                interval='month',
                name='Monthly Donation to SuttaCentral',
                currency=currency,
                statement_descriptor='SuttaCentralDonation',
                id=plan_id)
        return plan


class Images(Resource):
    def get(self, division, vol):
        """
        Send list of images for given division.
        ---
        responses:
            200:
                schema:
                    id: images
                    type: array
                    items:
                        type: object
                        properties:
                            name:
                                type: string
                            page:
                                type: number
        """
        db = get_db()

        data = db.aql.execute(IMAGES, bind_vars={'division': division, 'vol': vol})

        return data.batch(), 200


class Epigraphs(Resource):
    def get(self):
        """
        Send list of random epigraphs
        ---
        responses:
            200:
                schema:
                    id: epigraphs
                    type: array
                    items:
                        type: object
                        properties:
                            uid:
                                type: string
                            epigraph:
                                type: string
        """
        db = get_db()

        try:
            limit = int(request.args.get('limit', '10'))
        except ValueError:
            limit = 10

        data = db.aql.execute(EPIGRAPHS, bind_vars={'number': limit})

        return data.batch(), 200


class WhyWeRead(Resource):
    def get(self):
        """
        Send list of random why_we_read quotes.
        ---
        responses:
            200:
                schema:
                    id: why_we_read
                    type: array
                    items:
                        type: string
        """
        db = get_db()

        try:
            limit = int(request.args.get('limit', '10'))
        except ValueError:
            limit = 10

        data = db.aql.execute(WHY_WE_READ, bind_vars={'number': limit})

        return data.batch(), 200<|MERGE_RESOLUTION|>--- conflicted
+++ resolved
@@ -613,7 +613,6 @@
 
         return data.batch(), 200
 
-<<<<<<< HEAD
 class DictionaryAdjacent(Resource):
     def get(self, word=None):
         """
@@ -631,8 +630,6 @@
         data = db.aql.execute(DICTIONARY_ADJACENT, bind_vars={'word': word})
 
         return data.batch(), 200
-=======
->>>>>>> 48c9f935
 
 class DictionaryFull(Resource):
     def get(self, word=None):
