import json
import os
import re
import datetime
from collections import defaultdict

import stripe
from flask import current_app, request
from flask_restful import Resource

from sortedcontainers import SortedDict

from common.arangodb import get_db
from common.extensions import make_cache_key, cache
from common.mail import send_email

from common.queries import (CURRENCIES, DICTIONARIES, LANGUAGES, MENU, SUBMENU, PARAGRAPHS, PARALLELS,
                            SUTTA_VIEW, SUTTAPLEX_LIST, IMAGES, EPIGRAPHS, WHY_WE_READ, DICTIONARYFULL, GLOSSARY,
                            DICTIONARY_ADJACENT, DICTIONARY_SIMILAR, EXPANSION, PWA)

from common.utils import (flat_tree, language_sort, recursive_sort, sort_parallels_key, sort_parallels_type_key,
                          groupby_unsorted)


class Languages(Resource):
    """
    Languages API endpoint.
    """

    @cache.cached(key_prefix=make_cache_key, timeout=600)
    def get(self):
        """
        Send list of available languages
        ---
        parameters:
           - in: query
             name: all
             type: boolean
        responses:
            200:
                description: List of available languages
                schema:
                    type: array
                    items:
                        schema:
                            id: language
                            type: object
                            properties:
                                uid:
                                    type: string
                                name:
                                    type: string
                                iso_code:
                                    type: string
                                is_root:
                                    type: boolean
        """

        include_all = request.args.get('all', False)

        db = get_db()
        languages = list(db.aql.execute(LANGUAGES))
        available_languages = [l['iso_code'] for l in db['available_languages'].all()]

        response = languages if include_all else [l for l in languages if l['iso_code'] in available_languages]

        return response, 200


class Menu(Resource):
    def __init__(self, *args, **kwargs):
        super().__init__(*args, **kwargs)
        self.num_regex = re.compile(r'^[^\d]*?([\d]+)$')

    @cache.cached(key_prefix=make_cache_key, timeout=600)
    def get(self, submenu_id=None):
        """
        Send Menu structure
        ---
        responses:
            200:
                description: Menu structure
                schema:
                    id: Menu
                    type: array
                    items:
                        $ref: '#/definitions/MenuItem'
        definitions:
            MenuItem:
                type: object
                properties:
                    name:
                        type: string
                    num:
                        type: number
                    uid:
                        required: false
                        type: string
                    lang_iso:
                        type: string
                    lang_name:
                        type: string
                    id:
                        required: false
                        type: string
                    children:
                        type: array
                        items:
                            type: MenuItem
                    has_children:
                        required: false
                        type: boolean
                    type:
                        type: string
        """
        language = request.args.get('language', current_app.config.get('DEFAULT_LANGUAGE'))

        return self.get_data(submenu_id, bind_vars={'language': language}), 200

    def get_data(self, submenu_id=None, menu_query=MENU, submenu_query=SUBMENU, **kwargs):
        db = get_db()

        bind_vars = kwargs.get('bind_vars', {})

        if submenu_id:
            bind_vars['submenu_id'] = submenu_id
            divisions = db.aql.execute(submenu_query, bind_vars=bind_vars)
            data = list(divisions)
        else:
            divisions = db.aql.execute(menu_query, bind_vars=bind_vars)
            data = self.group_by_parents(divisions, ['pitaka'])

        for pitaka in data:
            if 'children' in pitaka:
                uid = pitaka['uid']
                children = pitaka.pop('children')
                if uid == 'pitaka/sutta':
                    pitaka['children'] = self.group_by_parents(children, ['grouping'])
                else:
                    pitaka['children'] = self.group_by_parents(children, ['sect'])
                    self.group_by_language(pitaka, exclude={'sect/other'})

        self.recursive_cleanup(data, mapping={})

        return data

    @staticmethod
    def num_sort_key(entry):
        return entry.get('num') or -1

    @staticmethod
    def group_by_parent_property(entries, prop):
        return ((json.loads(key), list(group))
                for key, group
                in groupby_unsorted(entries, lambda d: json.dumps(d['parents'].get(prop), sort_keys=True))
                )

    def group_by_parents(self, entries, props):
        out = []
        prop = props[0]
        remaining_props = props[1:]
        for parent, children in self.group_by_parent_property(entries, prop):
            if parent is None:
                # This intentionally looks as bad as possible in the menu
                # it's a "hey classify me!"
                parent = {
                    'uid': f'{prop}/none',
                    'name': f'None {prop}',
                    'num': 84000
                }
            out.append(parent)
            if remaining_props:
                parent['children'] = self.group_by_parents(children, remaining_props)
            else:
                parent['children'] = children
        return sorted(out, key=self.num_sort_key)

    @classmethod
    def group_by_language(cls, pitaka, exclude=None):
        i = 0
        while i < len(pitaka['children']):
            child = pitaka['children'][i]
            if exclude and child['uid'] in exclude:
                i += 1
                continue
            new_data = defaultdict(list)
            for sub_child in child['children']:
                iso = sub_child.pop('lang_iso', None)
                new_data[iso].append(sub_child)
            child.pop('children')
            new_data = [{**child, **cls.get_additional_data_from_child(iso, children),'children': children} for
                        iso, children in new_data.items()]
            for data_item in new_data:
                for child in data_item['children']:
                    try:
                        del child['lang_name']
                    except KeyError:
                        pass
            pitaka['children'] = pitaka['children'][:i] + new_data + pitaka['children'][i + 1:]
            i += len(new_data)

    @staticmethod
    def get_additional_data_from_child(iso, children):
        data = {}
        if iso:
            data['lang_iso'] = iso
        try:
            data['lang_name'] = children[0]['lang_name']
        except KeyError:
            pass
        return data

    def update_display_num(self, menu_entry):
        display_num = menu_entry.get('display_num')
        if 'id' in menu_entry and display_num is None:
            m = self.num_regex.match(menu_entry['id'])
            if m:
                entry_name = menu_entry.get('name', '')
                if entry_name and m[1] not in entry_name:
                    display_num = m[1]
        if display_num:
            menu_entry['display_num'] = display_num.replace('-', '–\u2060')

    def recursive_cleanup(self, menu_entries, mapping):
        menu_entries.sort(key=self.num_sort_key)
        for menu_entry in menu_entries:
            mapping[menu_entry['uid']] = menu_entry
            self.update_display_num(menu_entry)
            if 'descendents' in menu_entry:
                descendents = menu_entry.pop('descendents')
                mapping.update({d['uid']: d for d in descendents})
                del menu_entry['uid']
                for descendent in descendents:
                    parent = mapping[descendent.pop('from')]
                    if 'children' not in parent:
                        parent['children'] = []
                    parent['children'].append(descendent)
            if 'type' in menu_entry:
                if menu_entry['type'] in ('div', 'division'):
                    del menu_entry['uid']
            if 'parents' in menu_entry:
                del menu_entry['parents']
            if 'children' in menu_entry:
                children = menu_entry['children']
                self.recursive_cleanup(children, mapping=mapping)


class SuttaplexList(Resource):
    @cache.cached(key_prefix=make_cache_key, timeout=600)
    def get(self, uid):
        """
        Send suttaplex for given uid. It is represented in flat list structure where order matters.
        [vagga, vagga, text, text] represents:
        vagga
            vagga
                text
                text
        ---
        parameters:
           - in: path
             name: uid
             type: string
             required: true
        responses:
            200:
                description: Suttaplex list
                schema:
                    id: suttaplex-list
                    type: array
                    items:
                        $ref: '#/definitions/Suttaplex'
        definitions:
            Suttaplex:
                type: object
                properties:
                    uid:
                        type: string
                    blurb:
                        type: string
                    difficulty:
                        required: false
                        type: number
                    original_title:
                        type: string
                    type:
                        type: string
                    translations:
                        type: array
                        items:
                            $ref: '#/definitions/Translation'
            Translation:
                type: object
                properties:
                    author:
                        type: string
                    id:
                        type: string
                    lang:
                        type: string
                    title:
                        type: string
        """
        language = request.args.get('language', current_app.config.get('DEFAULT_LANGUAGE'))
        uid = uid.replace('/', '-').strip('-')

        db = get_db()
        results = db.aql.execute(SUTTAPLEX_LIST,
                                 bind_vars={'language': language, 'uid': uid})

        difficulties = {
            3: 'advanced',
            2: 'intermediate',
            1: 'beginner'
        }

        data = []
        edges = {}
        for result in results:
            _from = result.pop('from')
            if result['difficulty']:
                result['difficulty'] = {'name': difficulties[result['difficulty']],
                                        'level': result['difficulty']}
            parent = None
            try:
                parent = edges[_from]
            except KeyError:
                data.append(result)
            _id = f'root/{result["uid"]}'
            edges[_id] = result
            result['translations'] = sorted(result['translations'], key=language_sort(result['root_lang']))

            if parent:
                try:
                    parent['children'].append(result)
                except KeyError:
                    parent['children'] = [result]

        recursive_sort(data, 'num')  # Sorts data inplace

        data = flat_tree(data)

        return data, 200


class Parallels(Resource):
    @cache.cached(key_prefix=make_cache_key, timeout=600)
    def get(self, uid):
        """
        Send parallel information for given sutta.
        ---
        parameters:
           - in: path
             name: uid
             type: string
             required: true
        responses:
            200:
                description: Suttaplex list
                schema:
                    id: suttaplex-parallels
                    type: object
                    properties:
                        first_key:
                            description: "first key is the id of first parallel, second of the second and so on."
                            type: array
                            items:
                                $ref: '#/definitions/Parallel'

        definitions:
            Parallel:
                type object:
                properties:
                    type:
                        type: string
                    partial:
                        type: boolean
                    to:
                        type: array
                        items:
                            $ref: '#/definitions/Suttaplex-parallel'
            Suttaplex-parallel:
                type: object
                properties:
                    uid:
                        type: string
                    difficulty:
                        required: false
                        type: number
                    original_title:
                        type: string
                    type:
                        type: string
                    translations:
                        type: array
                        items:
                            $ref: '#/definitions/Translation'
        """
        language = request.args.get('language', current_app.config.get('DEFAULT_LANGUAGE'))
        uid = uid.replace('/', '-').strip('-')
        uid = f'root/{uid}'

        db = get_db()
        results = db.aql.execute(PARALLELS,
                                 bind_vars={'language': language, 'uid': uid})

        data = SortedDict(sort_parallels_key)
        for result in results:
            if result['to'].get('uid') == 'orphan':
                for k in ('original_title', 'translated_title'):
                    result['to'][k] = ''
                result['to']['acronym'] = result['to']['to'].split('#')[0]
            _from = result.pop('from')
            try:
                data[_from].append(result)
            except KeyError:
                data[_from] = [result]
            result['to']['translations'] = sorted(result['to']['translations'],
                                                  key=language_sort(result['to']['root_lang']))
        for entry in data:
            data[entry] = sorted(data[entry], key=sort_parallels_type_key)

        return data, 200


class LookupDictionaries(Resource):
    @cache.cached(key_prefix=make_cache_key, timeout=600)
    def get(self):
        """
        Send parallel information for given sutta.
        ---
        parameters:
           - in: query
             name: from
             type: string
             required: true
           - in: query
             name: to
             type: string
           - in: query
             name: fallback
             type: string
        responses:
            200:
                schema:
                    id: dictionary
                    type: object
                    properties:
                        from:
                            type: string
                        to:
                            type: string
                        dictionary:
                            type: object
                            items:
                                type: array
                                items:
                                    type: string
        """
        to_lang = request.args.get('to', current_app.config.get('DEFAULT_LANGUAGE'))
        from_lang = request.args.get('from', None)

        fallback = request.args.get('fallback', 'false')
        main_dict = False if fallback == 'true' else True

        if from_lang is None:
            return 'from not specified', 422

        db = get_db()

        result = db.aql.execute(DICTIONARIES,
                                bind_vars={'from': from_lang, 'to': to_lang, 'main': main_dict})

        try:
            return result.next(), 200
        except StopIteration:
            return 'Dictionary not found', 404


class Sutta(Resource):
    @cache.cached(key_prefix=make_cache_key, timeout=600)
    def get(self, uid, author_uid=''):
        """
        Send Complete information set for sutta-view for given uid.
        ---
        parameters:
           - in: path
             name: author
             type: string
           - in: path
             name: uid
             type: string
           - in: query
             name: lang
             type: string
        responses:
            200:
                description: Complete information set for sutta-view
                schema:
                    id: sutta
                    type:  object
                    properties:
                        root_text:
                            type: object
                            properties:
                                uid:
                                    type: string
                                lang:
                                    type: string
                                is_root:
                                    type: boolean
                                title:
                                    type: string
                                author:
                                    type: string
                                author_uid:
                                    type: string
                                text:
                                    type: string
                        translation:
                            type: object
                            properties:
                                uid:
                                    type: string
                                lang:
                                    type: string
                                title:
                                    type: string
                                author:
                                    type: string
                                text:
                                    type: string
                        suttaplex:
                            $ref: '#/definitions/Suttaplex'
                        neighbours:
                            type: object
                            properties:
                                next:
                                    type: object
                                    properties:
                                        author:
                                            type: string
                                        title:
                                            type: string
                                        uid:
                                            type: string
                                previous:
                                    type: object
                                    properties:
                                        author:
                                            type: string
                                        title:
                                            type: string
                                        uid:
                                            type: string

        """
        lang = request.args.get('lang', 'en')

        db = get_db()

        results = db.aql.execute(SUTTA_VIEW,
                                 bind_vars={'uid': uid, 'language': lang, 'author_uid': author_uid})

        result = results.next()
        self.convert_paths_to_content(result)
        for k in ('root_text', 'translation'):
            doc = result[k]
            if doc:
                self.convert_paths_to_content(doc)
        
        return result, 200
        
    @staticmethod
    def convert_paths_to_content(doc):
        conversions = (
            ('file_path', 'text', lambda f: f.read() ),
            ('markup_path', 'markup', lambda f: f.read() ),
            ('strings_path', 'strings', json.load ),
        )
        
        for from_prop, to_prop, load_func in conversions:
            if (to_prop not in doc) and (from_prop in doc):
                file_path = doc.pop(from_prop)
                if file_path is None:
                    doc[to_prop] = None
                else:
                    with open(file_path) as f:
                        doc[to_prop] = load_func(f)


class Currencies(Resource):
    @cache.cached(key_prefix=make_cache_key, timeout=600)
    def get(self):
        """
        Send list of available currencies.
        ---
        responses:
            200:
                schema:
                    type: object
                    properties:
                        default_currency_index:
                            type: number
                        currencies:
                            type: array
                            items:
                                $ref: '#/definitions/currency'
        definitions:
            currency:
                type: object
                properties:
                    american_express:
                        type: boolean
                    name:
                        type: string
                    symbol:
                        type: string
        """
        db = get_db()

        language = request.args.get('language', current_app.config.get('DEFAULT_LANGUAGE'))

        data = db.aql.execute(CURRENCIES, bind_vars={'language': language})

        currencies = []
        default_currency_index: int = None

        DEFAULT_CURRENCY = 'USD'

        for i, x in enumerate(data):
            currencies.append(x)
            if x['symbol'] == DEFAULT_CURRENCY:
                default_currency_index = i

        response_data = {
            'default_currency_index': default_currency_index,
            'currencies': currencies
        }

        return response_data, 200


class Paragraphs(Resource):
    @cache.cached(key_prefix=make_cache_key, timeout=600)
    def get(self):
        """
        Send list of textual information paragraphs for the sutta view
        ---
        responses:
            200:
                schema:
                    id: paragraphs
                    type: array
                    items:
                        $ref: '#/definitions/paragraph'

        definitions:
            paragraph:
                type: object
                properties:
                    uid:
                        type: string
                    description:
                        type: string
        """
        db = get_db()

        data = db.aql.execute(PARAGRAPHS)

        return data.batch(), 200


class Glossary(Resource):
    @cache.cached(key_prefix=make_cache_key, timeout=600)
    def get(self):
        """
        Send list of glossary results for related terms in dictionary view
        ---
        responses:
            glossary:
                type: array
                items:
                    type: object
                    properties:
                        <word>:
                            type: string
        """
        db = get_db()

        data = db.aql.execute(GLOSSARY)

        return data.batch(), 200


class DictionaryAdjacent(Resource):
    @cache.cached(key_prefix=make_cache_key, timeout=600)
    def get(self, word=None):
        """
        Send list of adjacent terms to dictionary search word
        ---
        responses:
            glossary:
                type: array
                items:
                    type: string
        """
        db = get_db()

        data = db.aql.execute(DICTIONARY_ADJACENT, bind_vars={'word': word})

        return data.batch(), 200


class DictionarySimilar(Resource):
    @cache.cached(key_prefix=make_cache_key, timeout=600)
    def get(self, word=None):
        """
        Send list of similar terms to dictionary search word
        ---
        responses:
            glossary:
                type: array
                items:
                    type: string
        """
        db = get_db()

        data = db.aql.execute(DICTIONARY_SIMILAR, bind_vars={'word': word})

        return data.batch(), 200


class DictionaryFull(Resource):
    @cache.cached(key_prefix=make_cache_key, timeout=600)
    def get(self, word=None):
        """
        Sends list of dictionary entries to dictionary view
        ---
        responses:
            dictionary_full:
                type: array
                items:
                    type: object
                    properties:
                        dictname:
                            type: string
                        text:
                            type: string

        """
        if word is not None:
            word = word.lower()

        db = get_db()

        data = db.aql.execute(DICTIONARYFULL, bind_vars={'word': word})

        return data.batch(), 200


class Donations(Resource):
    def post(self):
        """
        Process the payment
        ---
        responses:
            all:
                description: Information massage.
                type: string
        """
        data = json.loads(list(request.form.keys())[0])
        currency = data.get('currency')
        inputted_amount = data.get('amount')
        one_time_donation = data.get('oneTimeDonation')
        monthly_donation = data.get('monthlyDonation')
        stripe_data = data.get('stripe')
        name = data.get('name')
        email_address = data.get('email')
        message = data.get('message')

        secret_key = os.environ.get('STRIPE_SECRET')

        stripe.api_key = secret_key
        db = get_db()
        try:
            currency = list(db['currencies'].find({'symbol': currency}))[0]
        except IndexError:
            return 'No such currency', 400

        if currency['decimal']:
            amount = inputted_amount * 100
        else:
            amount = inputted_amount

        customer_data = {
            'source': stripe_data['id']
        }

        if email_address:
            customer_data['email'] = email_address

        try:
            customer = stripe.Customer.create(**customer_data)
        except stripe.CardError:
            return {'err_code': 3}, 400
        try:
            if one_time_donation:
                charge = stripe.Charge.create(
                    customer=customer.id,
                    amount=amount,
                    currency=currency['symbol'],
                    metadata={"name": name, "message": message},
                    description=f'''Donation by {name if name else ""}, 
                                message {message if message else ""}'''
                )

            elif monthly_donation:
                plan = self._get_plan(amount, currency['symbol'])
                subscription = stripe.Subscription.create(
                    customer=customer.id,
                    items=[{"plan": plan.stripe_id}]
                )

            else:
                return {'err_message': 'Select either one time or monthly'}, 400

        except stripe.InvalidRequestError as e:
            code = 0
            if 'Amount must convert to at least 50 cents' in str(e):
                code = 1

            elif any(x in str(e) for x in ['99999999', '999,999.99', 'Invalid integer']):
                code = 2

            return {'err_code': code}, 400

        data = {
            'name': name,
            'amount': inputted_amount,
            'currency': currency['symbol'],
            'dateTime': datetime.datetime.now().strftime('%d-%m-%y %H:%M'),
            'subscription': monthly_donation
        }

        if email_address:
            self.send_email(data, email_address)

        return data, 200

    @staticmethod
    def _get_plan(amount, currency):
        plan_id = f'monthly_{amount}_{currency}'
        try:
            plan = stripe.Plan.retrieve(plan_id)
        except stripe.error.InvalidRequestError:
            plan = stripe.Plan.create(
                amount=amount,
                interval='month',
                name='Monthly Donation to SuttaCentral',
                currency=currency,
                statement_descriptor='SuttaCentralDonation',
                id=plan_id)
        return plan

    @staticmethod
    def send_email(data, email_address):
<<<<<<< HEAD
        msg = Message('Payment confirmation',
                      recipients=[email_address])
        msg.html = f'''
        <div>We gratefully acknowledge your donation to support SuttaCentral.</div><br>
        <div>Here are the transaction details for your records. 
        If you have entered your email address, a copy of these details will be sent there too.</div><br>
        {f"<div>Donor: <b>data['name']</b></div>" if data['name'] else ''}
=======
        msg = {'subject': 'Payment confirmation',
               'from_email': current_app.config.get('MAIL_DONATIONS_SENDER'),
               'to_email': email_address,
               'html': f'''
        <div>We gratefully acknowledge your donation to support SuttaCentral.</div><br>
        <div>Here are the transaction details for your records. 
        If you have entered your email address, a copy of these details will be sent there too.</div><br>
        {f"<div>Donor: <b>{data['name']}</b></div>" if data['name'] else ''}
>>>>>>> 0774f1a8
        <div>Donation: 
            <b>{data['amount']} {data['currency']}</b>
        </div>
        <div>Paid to: <b>SuttaCentral Development Trust</b></div>
        <div>Payment service: <b>Stripe</b></div>
        <div>Time of payment: <b>{data['dateTime']}</b></div>
        <div>Type of payment: 
            <b>{'Subscription' if data['subscription'] else 'One time donation'}</b>
        </div><br>
        <div>For further inquiries, please contact SuttaCentral Development Trust’s financial officer Deepika Weerakoon 
            at <a href="mailto:suttacentraldevelopmenttrust@gmail.com" target="_top"> 
                suttacentraldevelopmenttrust@gmail.com
            </a>.
        </div><br>
        <div>
            SuttaCentral Development Trust is a charitable trust registered in Australia. 
            Your donation will be used for the development of SuttaCentral.
        </div><br>
        <div class="cursive">Sadhu! Sadhu! Sadhu!</div>
<<<<<<< HEAD
'''
        mail.send(msg)
=======
'''}
        try:
            send_email(**msg)
        except Exception:
            pass
>>>>>>> 0774f1a8


class Images(Resource):
    @cache.cached(key_prefix=make_cache_key, timeout=600)
    def get(self, division, vol, page):
        """
        Send list of images for given division.
        ---
        responses:
            200:
                schema:
                    id: images
                    type: array
                    items:
                        type: object
                        properties:
                            name:
                                type: string
                            page:
                                type: number
        """
        db = get_db()

        data = db.aql.execute(IMAGES, bind_vars={'division': division, 'vol': vol, 'page': page})

        return data.batch(), 200


class Epigraphs(Resource):
    @cache.cached(key_prefix=make_cache_key, timeout=600)
    def get(self):
        """
        Send list of random epigraphs
        ---
        responses:
            200:
                schema:
                    id: epigraphs
                    type: array
                    items:
                        type: object
                        properties:
                            uid:
                                type: string
                            epigraph:
                                type: string
        """
        db = get_db()

        try:
            limit = int(request.args.get('limit', '10'))
        except ValueError:
            limit = 10

        data = db.aql.execute(EPIGRAPHS, bind_vars={'number': limit})

        return data.batch(), 200


class WhyWeRead(Resource):
    @cache.cached(key_prefix=make_cache_key, timeout=600)
    def get(self):
        """
        Send list of random why_we_read quotes.
        ---
        responses:
            200:
                schema:
                    id: why_we_read
                    type: array
                    items:
                        type: string
        """
        db = get_db()

        try:
            limit = int(request.args.get('limit', '10'))
        except ValueError:
            limit = 10

        data = db.aql.execute(WHY_WE_READ, bind_vars={'number': limit})

        return data.batch(), 200


class Expansion(Resource):
    @cache.cached(key_prefix=make_cache_key, timeout=600)
    def get(self):
        """
        Send list of uid expansion results to suttaplex view
        ---
        responses:
            expansion:
                type: array
                items:
                    type: object
                    properties:
                        <expansion_name>:
                            type: array
                            items:
                                type: string
        """
        db = get_db()

        data = db.aql.execute(EXPANSION)

        return data.batch(), 200


class CollectionUrlList(Resource):
    @cache.cached(key_prefix=make_cache_key, timeout=600)
    def get(self, collection=None):
        """
        Accept list of languages in format `?languages=lang1,lang2,...`
        ---
        parameters:
           - in: query
             name: languages
             type: string
             required: true
           - in: query
             name: include_root
             type: boolean
             required: false

        responses:
            200:
                type: object
                properties:
                    menu:
                        type: array
                        items:
                            type: string
                    suttaplex:
                        type: array
                        items:
                            type: string
                    texts:
                        type: array
                        items:
                            type: object
                            properties:
                                uid:
                                    type: string
                                translations:
                                    type: array
                                    items:
                                        type: object
                                        properties:
                                            lang:
                                                type: string
                                            authors:
                                                type: array
                                                items:
                                                    type: string
        """
        languages = request.args.get('languages', '')
        root_lang = request.args.get('root_lang', 'false').lower()
        root_lang = {'true': True, 'false': False}[root_lang]
        if not languages and not root_lang:
            return 'Language not specified', 404

        languages = languages.split(',') if languages else []

        menu_view = Menu()
        menu_data = menu_view.get_data(menu_query=PWA.MENU, bind_vars={'root_lang': root_lang, 'languages': languages})
        menu = []
        suttaplex = []
        texts = []
        for entry in menu_data:
            if entry['uid'].split('/')[1] == collection:
                menu_data = entry
                break
        if not collection or not isinstance(menu_data, dict):
            return 'collection not found', 404

        self.process_recursively(menu, suttaplex, texts, menu_data['children'])

        urls = {
            'menu': menu,
            'suttaplex': suttaplex,
            'texts': texts
        }
        return urls

    def process_recursively(self, menu, suttaplex, texts, data):
        for entry in data:
            if 'children' in entry:
                self.process_recursively(menu, suttaplex, texts, entry['children'])
            else:
                suttaplex.append(entry['id'])
                suttaplex.extend(entry['suttaplex'])
                texts.extend(entry['texts'])
                if entry['has_children']:
                    menu.append(entry['id'])


class StripePublicKey(Resource):
    @cache.cached(key_prefix=make_cache_key, timeout=600)
    def get(self):
        key = os.environ.get('PUBLISHABLE_KEY')
        if key:
            return key, 200
        else:
            return 'Key not found', 404


class PWASizes(Resource):
    @cache.cached(key_prefix=make_cache_key, timeout=600)
    def get(self):
        db = get_db()
        try:
            data = list(db.aql.execute(PWA.SIZES))[0]
            return data, 200
        except IndexError:
            return 'Language not found', 404<|MERGE_RESOLUTION|>--- conflicted
+++ resolved
@@ -864,15 +864,6 @@
 
     @staticmethod
     def send_email(data, email_address):
-<<<<<<< HEAD
-        msg = Message('Payment confirmation',
-                      recipients=[email_address])
-        msg.html = f'''
-        <div>We gratefully acknowledge your donation to support SuttaCentral.</div><br>
-        <div>Here are the transaction details for your records. 
-        If you have entered your email address, a copy of these details will be sent there too.</div><br>
-        {f"<div>Donor: <b>data['name']</b></div>" if data['name'] else ''}
-=======
         msg = {'subject': 'Payment confirmation',
                'from_email': current_app.config.get('MAIL_DONATIONS_SENDER'),
                'to_email': email_address,
@@ -881,7 +872,6 @@
         <div>Here are the transaction details for your records. 
         If you have entered your email address, a copy of these details will be sent there too.</div><br>
         {f"<div>Donor: <b>{data['name']}</b></div>" if data['name'] else ''}
->>>>>>> 0774f1a8
         <div>Donation: 
             <b>{data['amount']} {data['currency']}</b>
         </div>
@@ -901,16 +891,11 @@
             Your donation will be used for the development of SuttaCentral.
         </div><br>
         <div class="cursive">Sadhu! Sadhu! Sadhu!</div>
-<<<<<<< HEAD
-'''
-        mail.send(msg)
-=======
 '''}
         try:
             send_email(**msg)
         except Exception:
             pass
->>>>>>> 0774f1a8
 
 
 class Images(Resource):
