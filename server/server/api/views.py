import json
import os
import re

import stripe
from flask import current_app, request
from flask_restful import Resource
from sortedcontainers import SortedDict

from common.arangodb import get_db
<<<<<<< HEAD

from common.queries import CURRENCIES, DICTIONARIES, LANGUAGES, MENU, SUBMENU, PARAGRAPHS, PARALLELS, \
    SUTTA_VIEW, SUTTAPLEX_LIST, IMAGES, DICTIONARYFULL

from common.utils import flat_tree, language_sort, recursive_sort, uid_sort_key, sort_parallels_key, \
    sort_parallels_type_key, groupby_unsorted
=======
from common.queries import CURRENCIES, DICTIONARIES, LANGUAGES, MENU, SUBMENU, PARAGRAPHS, PARALLELS, SUTTA_VIEW, \
    SUTTAPLEX_LIST, IMAGES, EPIGRAPHS, WHY_WE_READ
from common.utils import flat_tree, language_sort, recursive_sort, sort_parallels_key, sort_parallels_type_key, \
    groupby_unsorted
>>>>>>> 2f16907c


class Languages(Resource):
    """
    Languages API endpoint.
    """

    def get(self):
        """
        Send list of available languages
        ---
        responses:
            200:
                description: List of available languages
                schema:
                    type: array
                    items:
                        schema:
                            id: language
                            type: object
                            properties:
                                _rev:
                                    type: string
                                uid:
                                    type: string
                                name:
                                    type: string
                                iso_code:
                                    type: string
        """
        db = get_db()
        languages = db.aql.execute(LANGUAGES)
        return list(languages), 200


class Menu(Resource):
    def get(self, submenu_id=None):
        """
        Send Menu structure
        ---
        responses:
            200:
                description: Menu structure
                schema:
                    id: Menu
                    type: object
                    properties:
                        <uid_1>:
                            $ref: '#/definitions/MenuItem'
                        <uid_2...x>:
                            $ref: '#/definitions/MenuItem'
        definitions:
            MenuItem:
                type: object
                properties:
                    name:
                        type: string
                    uid:
                        required: false
                        type: string
                    id:
                        required: false
                        type: string
                    num:
                        type: number
                    children:
                        type: array
                        items:
                            type: MenuItem
                    has_children:
                        required: false
                        type: boolean
        """
        db = get_db()
        if submenu_id:
            divisions = db.aql.execute(SUBMENU, bind_vars={'submenu_id': submenu_id})
            data = list(divisions)
        else:
            divisions = db.aql.execute(MENU)
            data = self.groupby_parents(divisions, ['pitaka'])

        for pitaka in data:
            if 'children' in pitaka:
                uid = pitaka['uid']
                children = pitaka.pop('children')
                if uid == 'pitaka/sutta':
                    pitaka['children'] = self.groupby_parents(children, ['grouping'])
                else:
                    pitaka['children'] = self.groupby_parents(children, ['sect', 'language'])

        self.recursive_cleanup(data, mapping={})

        return data, 200

    @staticmethod
    def num_sort_key(entry):
        return entry.get('num') or -1

    @staticmethod
    def groupby_parent_property(entries, prop):
        return ((json.loads(key), list(group))
                for key, group
                in groupby_unsorted(entries, lambda d: json.dumps(d['parents'].get(prop), sort_keys=True))
                )

    def groupby_parents(self, entries, props):
        out = []
        prop = props[0]
        remaining_props = props[1:]
        for parent, children in self.groupby_parent_property(entries, prop):
            if parent is None:
                # This intentionally looks as bad as possible in the menu
                # it's a "hey classify me!"
                parent = {
                    'uid': f'{prop}/none',
                    'name': f'None {prop}',
                    'num': 84000
                }
            out.append(parent)
            if remaining_props:
                parent['children'] = self.groupby_parents(children, remaining_props)
            else:
                parent['children'] = children
        return sorted(out, key=self.num_sort_key)

    def recursive_cleanup(self, menu_entries, mapping):
        menu_entries.sort(key=self.num_sort_key)
        for menu_entry in menu_entries:
            mapping[menu_entry['uid']] = menu_entry
            if 'descendents' in menu_entry:
                descendents = menu_entry.pop('descendents')
                mapping.update({d['uid']: d for d in descendents})
                del menu_entry['uid']
                for descendent in descendents:
                    parent = mapping[descendent.pop('from')]
                    if 'children' not in parent:
                        parent['children'] = []
                    parent['children'].append(descendent)
            if 'type' in menu_entry:
                if menu_entry['type'] in ('div', 'division'):
                    del menu_entry['uid']
            if 'parents' in menu_entry:
                del menu_entry['parents']
            if 'children' in menu_entry:
                children = menu_entry['children']
                self.recursive_cleanup(children, mapping=mapping)


class SuttaplexList(Resource):
    def get(self, uid):
        """
        Send suttaplex for given uid. It is represented in flat list structure where order matters.
        [vagga, vagga, text, text] represents:
        vagga
            vagga
                text
                text
        ---
        parameters:
           - in: path
             name: uid
             type: string
             required: true
        responses:
            200:
                description: Suttaplex list
                schema:
                    id: suttaplex-list
                    type: array
                    items:
                        $ref: '#/definitions/Suttaplex'
        definitions:
            Suttaplex:
                type: object
                properties:
                    uid:
                        type: string
                    blurb:
                        type: string
                    difficulty:
                        required: false
                        type: number
                    original_title:
                        type: string
                    type:
                        type: string
                    translations:
                        type: array
                        items:
                            $ref: '#/definitions/Translation'
            Translation:
                type: object
                properties:
                    author:
                        type: string
                    id:
                        type: string
                    lang:
                        type: string
                    title:
                        type: string
        """
        language = request.args.get('language', current_app.config.get('DEFAULT_LANGUAGE'))
        uid = uid.replace('/', '-').strip('-')

        db = get_db()
        results = db.aql.execute(SUTTAPLEX_LIST,
                                 bind_vars={'language': language, 'uid': uid})

        difficulties = {
            3: 'advanced',
            2: 'intermediate',
            1: 'beginner'
        }

        data = []
        edges = {}
        for result in results:
            _from = result.pop('from')
            if result['difficulty']:
                result['difficulty'] = {'name': difficulties[result['difficulty']],
                                        'level': result['difficulty']}
            parent = None
            try:
                parent = edges[_from]
            except KeyError:
                data.append(result)
            _id = f'root/{result["uid"]}'
            edges[_id] = result
            result['translations'] = sorted(result['translations'], key=language_sort(result['root_lang']))

            if parent:
                try:
                    parent['children'].append(result)
                except KeyError:
                    parent['children'] = [result]

        recursive_sort(data, 'num')  # Sorts data inplace

        data = flat_tree(data)

        return data, 200


class Parallels(Resource):
    def get(self, uid):
        """
        Send parallel information for given sutta.
        ---
        parameters:
           - in: path
             name: uid
             type: string
             required: true
        responses:
            200:
                description: Suttaplex list
                schema:
                    id: suttaplex-parallels
                    type: object
                    properties:
                        first_key:
                            description: "first key is the id of first parallel, second of the second and so on."
                            type: array
                            items:
                                $ref: '#/definitions/Parallel'

        definitions:
            Parallel:
                type object:
                properties:
                    type:
                        type: string
                    partial:
                        type: boolean
                    to:
                        type: array
                        items:
                            $ref: '#/definitions/Suttaplex-parallel'
            Suttaplex-parallel:
                type: object
                properties:
                    uid:
                        type: string
                    difficulty:
                        required: false
                        type: number
                    original_title:
                        type: string
                    type:
                        type: string
                    translations:
                        type: array
                        items:
                            $ref: '#/definitions/Translation'
        """
        language = request.args.get('language', current_app.config.get('DEFAULT_LANGUAGE'))
        uid = uid.replace('/', '-').strip('-')
        uid = f'root/{uid}'

        db = get_db()
        results = db.aql.execute(PARALLELS,
                                 bind_vars={'language': language, 'uid': uid})

        data = SortedDict(sort_parallels_key)
        for result in results:
            _from = result.pop('from')
            try:
                data[_from].append(result)
            except KeyError:
                data[_from] = [result]
            result['to']['translations'] = sorted(result['to']['translations'],
                                                  key=language_sort(result['to']['root_lang']))
        for entry in data:
            data[entry] = sorted(data[entry], key=sort_parallels_type_key)

        return data, 200


class LookupDictionaries(Resource):
    def get(self):
        """
        Send parallel information for given sutta.
        ---
        parameters:
           - in: query
             name: from
             type: string
             required: true
           - in: query
             name: to
             type: string
           - in: query
             name: fallback
             type: string
        responses:
            200:
                schema:
                    id: dictionary
                    type: object
                    properties:
                        from:
                            type: string
                        to:
                            type: string
                        dictionary:
                            type: array
                            items:
                                type: array
                                items:
                                    type: string
        """
        to_lang = request.args.get('to', current_app.config.get('DEFAULT_LANGUAGE'))
        from_lang = request.args.get('from', None)

        fallback = request.args.get('fallback', 'false')
        main_dict = False if fallback == 'true' else True

        if from_lang is None:
            return 'from not specified', 422

        db = get_db()

        result = db.aql.execute(DICTIONARIES,
                                bind_vars={'from': from_lang, 'to': to_lang, 'main': main_dict})

        try:
            return result.next(), 200
        except StopIteration:
            return 'Dictionary not found', 404


class Sutta(Resource):
    def get(self, uid, author=''):
        """
        Send Complete information set for sutta-view for given uid.
        ---
        parameters:
           - in: path
             name: author
             type: string
           - in: path
             name: uid
             type: string
           - in: query
             name: lang
             type: string
        responses:
            200:
                description: Complete information set for sutta-view
                schema:
                    id: sutta
                    type:  object
                    properties:
                        root_text:
                            type: object
                            properties:
                                uid:
                                    type: string
                                lang:
                                    type: string
                                is_root:
                                    type: boolean
                                title:
                                    type: string
                                author:
                                    type: string
                                author_uid:
                                    type: string
                                text:
                                    type: string
                        translation:
                            type: object
                            properties:
                                uid:
                                    type: string
                                lang:
                                    type: string
                                title:
                                    type: string
                                author:
                                    type: string
                                text:
                                    type: string
                        suttaplex:
                            $ref: '#/definitions/Suttaplex'
                        neighbours:
                            type: object
                            properties:
                                next:
                                    type: object
                                    properties:
                                        author:
                                            type: string
                                        title:
                                            type: string
                                        uid:
                                            type: string
                                previous:
                                    type: object
                                    properties:
                                        author:
                                            type: string
                                        title:
                                            type: string
                                        uid:
                                            type: string

        """
        lang = request.args.get('lang', 'en')

        author = author.lower()

        db = get_db()

        results = db.aql.execute(SUTTA_VIEW,
                                 bind_vars={'uid': uid, 'language': lang, 'author': author})
        data: dict = results.next()

        r = re.compile(r'^[a-z\-]+')
        original_prefix = r.match(uid)[0]

        ordering: dict = data['neighbours']
        for key, items in ordering.items():
            for item in items:
                if r.match(item['uid'])[0] == original_prefix:
                    ordering[key] = item
                    break
            else:
                ordering[key] = None

        return data, 200


class Currencies(Resource):
    def get(self):
        """
        Send list of available currencies.
        ---
        responses:
            200:
                schema:
                    id: currencies
                    type: array
                    items:
                        $ref '#/definitions/currency'
        definitions:
            currency:
                type: object
                properties:
                    american_express:
                        type: bool
                    name:
                        type: string
                    symbol:
                        type: string
        """
        db = get_db()

        data = db.aql.execute(CURRENCIES)

        currencies = []
        default_currency_index: int = None

        DEFAULT_CURRENCY = 'USD'

        for i, x in enumerate(data):
            currencies.append(x)
            if x['symbol'] == DEFAULT_CURRENCY:
                default_currency_index = i

        response_data = {
            'default_currency_index': default_currency_index,
            'currencies': currencies
        }

        return response_data, 200


class Paragraphs(Resource):
    def get(self):
        """
        Send list of textual information paragraphs for the sutta view
        ---
        responses:
            200:
                schema:
                    id: paragraphs
                    type: array
                    items:
                        $ref: '#/definitions/paragraph'

        definitions:
            paragraph:
                type: object
                properties:
                    uid:
                        type: string
                    description:
                        type: string
        """
        db = get_db()

        data = db.aql.execute(PARAGRAPHS)

        return data.batch(), 200

class DictionaryFull(Resource):
    def get(self):
        """

        """
        db = get_db()

        data = db.aql.execute(DICTIONARYFULL)

        return data.batch(), 200

class Donations(Resource):
    def post(self):
        """
        Process the payment
        ---
        responses:
            all:
                description: Information massage.
                type: string
        """
        data = json.loads(list(request.form.keys())[0])
        currency = data.get('currency')
        amount = data.get('amount')
        one_time_donation = data.get('oneTimeDonation')
        monthly_donation = data.get('monthlyDonation')
        stripe_data = data.get('stripe')
        name = data.get('name')
        email = data.get('email')
        message = data.get('message')

        secret_key = os.environ.get('STRIPE_SECRET')

        stripe.api_key = secret_key
        db = get_db()
        try:
            currency = list(db['currencies'].find({'symbol': currency}))[0]
        except IndexError:
            return 'No such currency', 400

        if currency['decimal']:
            amount = amount * 100
        amount = int(amount)

        customer_data = {
            'source': stripe_data['id']
        }

        if email:
            customer_data['email'] = email

        try:
            customer = stripe.Customer.create(**customer_data)
        except stripe.CardError:
            return {'err_code': 3}, 400

        try:
            if one_time_donation:
                charge = stripe.Charge.create(
                    customer=customer.id,
                    amount=amount,
                    currency=currency['symbol'],
                    metadata={"name": name, "message": message},
                    description=f'''Donation by {name if name else ""}, 
                                message {message if message else ""}'''
                )

            elif monthly_donation:
                plan = self._get_plan(amount, currency['symbol'])
                subscription = stripe.Subscription.create(
                    customer=customer.id,
                    items=[{"plan": plan.stripe_id}]
                )

            else:
                return {'err_message': 'Select either one time or monthly'}, 400

        except stripe.InvalidRequestError as e:
            code = 0
            if 'Amount must convert to at least 50 cents' in str(e):
                code = 1

            elif any(x in str(e) for x in ['99999999', '999,999.99', 'Invalid integer']):
                code = 2

            return {'err_code': code}, 400

        return 'Subscribed' if monthly_donation else 'Donated', 200

    @staticmethod
    def _get_plan(amount, currency):
        plan_id = f'monthly_{amount}_{currency}'
        try:
            plan = stripe.Plan.retrieve(plan_id)
        except stripe.error.InvalidRequestError:
            plan = stripe.Plan.create(
                amount=amount,
                interval='month',
                name='Monthly Donation to SuttaCentral',
                currency=currency,
                statement_descriptor='SuttaCentralDonation',
                id=plan_id)
        return plan


class Images(Resource):
    def get(self, division, vol):
        """
        Send list of images for given division.
        ---
        responses:
            200:
                schema:
                    id: images
                    type: array
                    items:
                        type: object
                        properties:
                            name:
                                type: string
                            page:
                                type: number
        """
        db = get_db()

        data = db.aql.execute(IMAGES, bind_vars={'division': division, 'vol': vol})

        return data.batch(), 200


class Epigraphs(Resource):
    def get(self):
        """
        Send list of random epigraphs
        ---
        responses:
            200:
                schema:
                    id: epigraphs
                    type: array
                    items:
                        type: object
                        properties:
                            uid:
                                type: string
                            epigraph:
                                type: string
        """
        db = get_db()

        try:
            limit = int(request.args.get('limit', '10'))
        except ValueError:
            limit = 10

        data = db.aql.execute(EPIGRAPHS, bind_vars={'number': limit})

        return data.batch(), 200


class WhyWeRead(Resource):
    def get(self):
        """
        Send list of random why_we_read quotes.
        ---
        responses:
            200:
                schema:
                    id: why_we_read
                    type: array
                    items:
                        type: string
        """
        db = get_db()

        try:
            limit = int(request.args.get('limit', '10'))
        except ValueError:
            limit = 10

        data = db.aql.execute(WHY_WE_READ, bind_vars={'number': limit})

        return data.batch(), 200<|MERGE_RESOLUTION|>--- conflicted
+++ resolved
@@ -8,20 +8,12 @@
 from sortedcontainers import SortedDict
 
 from common.arangodb import get_db
-<<<<<<< HEAD
 
 from common.queries import CURRENCIES, DICTIONARIES, LANGUAGES, MENU, SUBMENU, PARAGRAPHS, PARALLELS, \
-    SUTTA_VIEW, SUTTAPLEX_LIST, IMAGES, DICTIONARYFULL
+    SUTTA_VIEW, SUTTAPLEX_LIST, IMAGES, EPIGRAPHS, WHY_WE_READ, DICTIONARYFULL
 
 from common.utils import flat_tree, language_sort, recursive_sort, uid_sort_key, sort_parallels_key, \
     sort_parallels_type_key, groupby_unsorted
-=======
-from common.queries import CURRENCIES, DICTIONARIES, LANGUAGES, MENU, SUBMENU, PARAGRAPHS, PARALLELS, SUTTA_VIEW, \
-    SUTTAPLEX_LIST, IMAGES, EPIGRAPHS, WHY_WE_READ
-from common.utils import flat_tree, language_sort, recursive_sort, sort_parallels_key, sort_parallels_type_key, \
-    groupby_unsorted
->>>>>>> 2f16907c
-
 
 class Languages(Resource):
     """
