--- conflicted
+++ resolved
@@ -12,11 +12,8 @@
 from git import InvalidGitRepositoryError, Repo
 from tqdm import tqdm
 
-<<<<<<< HEAD
 from .change_tracker import ChangeTracker
-=======
 from . import biblio, currencies, dictionaries, dictionary_full, paragraphs, po, textdata, divisions, images_files, homepage
-
 
 class ChangeTracker:
     def __init__(self, base_dir, db):
@@ -65,7 +62,6 @@
         self.db['mtimes'].import_bulk(
             [{'path': k, 'mtime': v, '_key': k.replace('/', '_')} for k, v in
              self.changed_or_new.items()], on_duplicate="replace")
->>>>>>> 0b0491b6
 
 from . import biblio, currencies, dictionaries, dictionary_full, paragraphs, po, textdata, divisions, images_files, homepage, glossary
 
