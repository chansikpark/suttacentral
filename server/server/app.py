import os
from typing import Tuple

from flasgger import Swagger
from flask import Blueprint, Flask
from flask_cors import CORS
from flask_restful import Api

from api.views import Languages, Menu, SuttaplexList, Parallels, LookupDictionaries, Sutta, Currencies, Donations
from common.arangodb import ArangoDB
from config import app_config, swagger_config, swagger_template
from search.view import Search


def app_factory() -> Tuple[Api, Flask]:
    """app factory. Handles app object creation for better readability"""
    app = Flask(__name__)
    app.config.from_object(app_config[os.getenv('ENVIRONMENT')])
    api_bp = Blueprint('api', __name__)
    api = Api(api_bp)

    api.add_resource(Languages, '/languages')
    api.add_resource(Search, '/search')
    api.add_resource(Menu, '/menu')
    api.add_resource(SuttaplexList, '/suttaplex/<path:uid>')
    api.add_resource(Parallels, '/parallels/<path:uid>')
<<<<<<< HEAD
    api.add_resource(Sutta, '/suttas/<string:uid>/<string:author>')
    api.add_resource(Dictionaries, '/dictionaries')
=======
    api.add_resource(Sutta, '/suttas/<string:uid>/<string:lang>')
    api.add_resource(LookupDictionaries, '/dictionaries/lookup')
    api.add_resource(Currencies, '/currencies')
    api.add_resource(Donations, '/donate')
>>>>>>> 1060a32d

    app.register_blueprint(api_bp)
    return api, app


api, app = app_factory()
arango = ArangoDB(app)
swagger = Swagger(app, config=swagger_config, template=swagger_template)
CORS(app)


if __name__ == '__main__':
    app.run(debug=True, host='0.0.0.0')<|MERGE_RESOLUTION|>--- conflicted
+++ resolved
@@ -24,15 +24,10 @@
     api.add_resource(Menu, '/menu')
     api.add_resource(SuttaplexList, '/suttaplex/<path:uid>')
     api.add_resource(Parallels, '/parallels/<path:uid>')
-<<<<<<< HEAD
     api.add_resource(Sutta, '/suttas/<string:uid>/<string:author>')
-    api.add_resource(Dictionaries, '/dictionaries')
-=======
-    api.add_resource(Sutta, '/suttas/<string:uid>/<string:lang>')
     api.add_resource(LookupDictionaries, '/dictionaries/lookup')
     api.add_resource(Currencies, '/currencies')
     api.add_resource(Donations, '/donate')
->>>>>>> 1060a32d
 
     app.register_blueprint(api_bp)
     return api, app
