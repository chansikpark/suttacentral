--- conflicted
+++ resolved
@@ -3,7 +3,6 @@
 if (isProductionEnv) {
     importScripts('/node_modules/workbox-sw/build/importScripts/workbox-sw.prod.v2.1.2.js');
 
-<<<<<<< HEAD
     const sw = new WorkboxSW();
 
     // This has to remain empty, the Workbox CLI injects the list of precached files here:
@@ -35,41 +34,6 @@
     // For the production version, register a base route for all offline navigation requests.
     // This returns the cached value for '/' (index.html) when the user requests a URL like suttacentral.net/home
     // instead of just looking for the cached match for suttacentral.net/home, which doesn't exist.
-    sw.router.registerNavigationRoute('index.html');
-}
-=======
-const sw = new WorkboxSW();
-
-// This has to remain empty, the Workbox CLI injects the list of precached files here:
-sw.precache([]);
-
-// Cache API requests
-sw.router.registerRoute(
-    new RegExp('http://localhost/api/(.*)'),
-    sw.strategies.networkFirst()
-);
-
-sw.router.registerRoute(
-    new RegExp('https://next.suttacentral.net/api/(.*)'),
-    sw.strategies.networkFirst()
-);
-
-// Cache Google fonts
-sw.router.registerRoute(
-    new RegExp('^https://fonts.(?:googleapis|gstatic).com/(.*)'),
-    sw.strategies.cacheFirst()
-);
-
-// Cache Stripe scripts
-sw.router.registerRoute(
-    new RegExp('^https://(?:js|m).stripe.com/(.*)'),
-    sw.strategies.cacheFirst()
-);
-
-// For the production version, register a base route for all offline navigation requests.
-// This returns the cached value for '/' (index.html) when the user requests a URL like suttacentral.net/home
-// instead of just looking for the cached match for suttacentral.net/home, which doesn't exist.
-if (isProductionEnv) {
     caches.keys().then(keys => {
         const cacheName = keys.filter(name => name.includes('suttacentral'))[0];
         caches.open(cacheName).then(cache => {
@@ -82,4 +46,3 @@
         });
     });
 }
->>>>>>> 325ef81e
