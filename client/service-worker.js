const isProductionEnv = !self.location.hostname.match(/127.0.0.1|localhost|172[\d.]+/);

if (isProductionEnv) {
    importScripts('/node_modules/workbox-sw/build/importScripts/workbox-sw.prod.v2.1.2.js');
}
else {
    importScripts('/node_modules/workbox-sw/build/importScripts/workbox-sw.dev.v2.1.2.js');
}

const sw = new WorkboxSW();

// This has to remain empty, the Workbox CLI injects the list of precached files here:
sw.precache([]);

// Cache API requests
sw.router.registerRoute(
    new RegExp('http://localhost/api/(.*)'),
    sw.strategies.staleWhileRevaliate()
);

sw.router.registerRoute(
<<<<<<< HEAD
    new RegExp('https://next.suttacentral.net/api/(.*)'),
    sw.strategies.staleWhileRevaliate()
=======
    new RegExp('https://(?:staging.)suttacentral.net/api/(.*)'),
    sw.strategies.networkFirst()
>>>>>>> c5e6c5c4
);

// Cache assets (images and fonts)
sw.router.registerRoute(
    new RegExp('https://(?:staging.)suttacentral.net/(?:img|files)/(.*)'),
    sw.strategies.cacheFirst({
        cacheName: "assets",
        cacheExpiration: {
            maxAgeSeconds: 7 * 24 * 60 * 60
        },
        cacheableResponse: { statuses: [0, 200] }
    })
);

// Cache Google fonts
sw.router.registerRoute(
    new RegExp('^https://fonts.(?:googleapis|gstatic).com/(.*)'),
    sw.strategies.cacheFirst()
);

// Cache Stripe scripts
sw.router.registerRoute(
    new RegExp('^https://(?:js|m).stripe.com/(.*)'),
    sw.strategies.cacheFirst()
);

if (isProductionEnv) {
    // For the production version, register a base route for all offline navigation requests.
    // This returns the cached value for '/' (index.html) when the user requests a URL like suttacentral.net/home
    // instead of just looking for the cached match for suttacentral.net/home, which doesn't exist.
    caches.keys().then(keys => {
        const cacheName = keys.filter(name => name.includes('suttacentral'))[0];
        caches.open(cacheName).then(cache => {
            const cacheOptions = {
                blacklist: [
                    /^\/img\/.*/,
                    /^\/files\/.*/
                ]
            };
            if (cache.match('index.html')) {
                sw.router.registerNavigationRoute('index.html', cacheOptions);
            }
            else if (cache.match('/')) {
                sw.router.registerNavigationRoute('/', cacheOptions);
            }
        });
    });
}
<|MERGE_RESOLUTION|>--- conflicted
+++ resolved
@@ -19,13 +19,8 @@
 );
 
 sw.router.registerRoute(
-<<<<<<< HEAD
-    new RegExp('https://next.suttacentral.net/api/(.*)'),
+    new RegExp('https://(?:staging.)suttacentral.net/api/(.*)'),
     sw.strategies.staleWhileRevaliate()
-=======
-    new RegExp('https://(?:staging.)suttacentral.net/api/(.*)'),
-    sw.strategies.networkFirst()
->>>>>>> c5e6c5c4
 );
 
 // Cache assets (images and fonts)
