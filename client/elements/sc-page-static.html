<link rel="import" href="../bower_components/polymer/polymer.html">
<link rel="import" href="../bower_components/iron-ajax/iron-ajax.html">
<link rel="import" href="../bower_components/app-layout/app-toolbar/app-toolbar.html">
<link rel="import" href="../bower_components/iron-lazy-pages/iron-lazy-pages.html">
<link rel="import" href="../bower_components/paper-tabs/paper-tabs.html">
<link rel="import" href="../bower_components/app-localize-behavior/app-localize-behavior.html">
<link rel="import" href="../bower_components/iron-icons/iron-icons.html">
<link rel="import" href="../bower_components/sherby-metadata/sherby-metadata.html">

<link rel="import" href="../elements/static/home-page.html">
<link rel="import" href="../elements/static/donations-page.html">
<link rel="import" href="../elements/static/downloads-page.html">
<link rel="import" href="../elements/static/numbering-page.html">
<link rel="import" href="../elements/static/abbreviations-page.html">
<link rel="import" href="../elements/static/methodology-page.html">
<link rel="import" href="../elements/static/acknowledgments-page.html">
<link rel="import" href="../elements/static/licensing-page.html">
<link rel="import" href="../elements/static/about-page.html">
<link rel="import" href="../elements/static/introduction.html">
<link rel="import" href="../elements/static/start.html">
<link rel="import" href="../elements/static/discourses.html">
<link rel="import" href="../elements/static/vinaya.html">
<link rel="import" href="../elements/static/abhidhamma.html">
<link rel="import" href="../elements/static/home-page.html">
<link rel="import" href="../elements/static/subjects.html">
<link rel="import" href="../elements/static/similes.html">
<link rel="import" href="../elements/static/names.html">
<link rel="import" href="../elements/static/terminology.html">
<link rel="import" href="../elements/static/a-new-beginning.html">
<link rel="import" href="../elements/static/abbreviations-page.html">
<link rel="import" href="./sc-donate-success.html">

<link rel="import" href="../elements/sc-donate-now-page.html">
<link rel="import" href="../elements/sc-offline-page.html">

<dom-module id="sc-page-static">
  <template>
    <style>
      app-toolbar {
        background-color: var(--sc-primary-color);
        height: auto;
      }

      h1 {
        @apply --sc-serif-font;
        @apply --sc-mixed-small-caps;
        @apply --sc-skolar-font-size-static-main-title;
        text-align: left;
        color: var(--sc-tertiary-text-color);
        padding-top: 8px;
        padding-bottom: 4px;
        margin: 0;
        line-height: 1em;
        font-weight: normal;
      }

      .subtitle {
        @apply --sc-skolar-font-size-static-subtitle;
        @apply --paper-font-common-base;
        color: var(--sc-tertiary-text-color);
        font-style: italic;
        margin-bottom: 24px;
        margin-top: 0;
        text-align: center;
      }

      .title {
        max-width: 100%;
      }

      .title-text {
        text-align: center;
        color: var(--sc-tertiary-text-color);
        display: flex;
        justify-content: center;
        align-items: center;
      }

      .title-logo-icon {
        vertical-align: bottom;
        height: var(--sc-size-xxl);
        width: var(--sc-size-xxl);
        margin: 0 var(--sc-size-sm);
      }

      .page-not-found-container {
        @apply --sc-skolar-font-size-static-subtitle;
        @apply --sc-sans-font;
        color: var(--sc-secondary-text-color);
        margin-top: var(--sc-size-xxl);
        text-align: center;
      }

      .navigation-tabs {
        width: 100%;
        --paper-tabs-selection-bar-color: var(--sc-primary-color-light);
      }

      .nav-link {
        color: var(--sc-tertiary-text-color);
        --paper-tab-ink: var(--sc-primary-color-light);
        padding-left: 10px;
        padding-right: 10px;
        @apply --sc-all-caps;
      }

      #nav_toolbar {
        background-color: var(--sc-primary-color-dark);
        height: auto;
      }

      .link-anchor {
        position: absolute;
        width: calc(100% + 20px);
        height: 100%;
      }

      @media (max-width: 925px) {
        .subtitle {
          @apply --sc-skolar-font-size-xl;
          margin-bottom: 0.5em;
        }
      }

      @media (max-width: 800px) {
        .title {
          margin-left: initial;
        }
      }

      @media (max-width: 600px) {
        h1 {
          @apply --sc-skolar-font-size-xxl;
          padding-top: 0.2em;
        }

        .title-logo-icon {
          height: 40px;
          width: 40px;
        }

        .subtitle {
          @apply --sc-skolar-font-size-md;
          margin-bottom: 0.5em;
        }
      }

      #pages {
        /* Subtract height of top bar */
        height: calc(100% - var(--sc-size-xxl) * 2 - 146px);
      }

      #title_toolbar {
        position: absolute;
        padding-top: 58px;
        padding-left: 0;
        padding-right: 0;
        top: 0;
        left: 50%;
        z-index: 999;
        transform: translateX(-50%);
        width: 100%;
      }

      #subtitle_toolbar {
        padding-top: 62px;
        padding-bottom: var(--sc-size-md-larger);
      }
    </style>

    <sherby-metadata data="[[_createMetaData(selectedPage, localize)]]"></sherby-metadata>

    <app-toolbar id="title_toolbar">
      <div class="title" main-title>
        <span class="title-text">
          <iron-icon class="title-logo-icon" icon="sc-svg-icons:sc-logo"></iron-icon>
          <h1>SuttaCentral</h1>
        </span>
      </div>
    </app-toolbar>
    <app-toolbar id="subtitle_toolbar">
      <div class="title" main-title>
        <p class="subtitle">{{localize('pageSubtitle')}}</p>
      </div>
    </app-toolbar>
    <app-toolbar id="nav_toolbar" bottom-item>
      <template is="dom-if"
                if="[[_isToolbarSelected(shouldShowTipitakaToolbar, shouldShowSecondToolbar, shouldShowOrganizationalToolbar, shouldShowAcademicToolbar)]]">
        <paper-tabs id="nav_tabs" class="navigation-tabs" selected="0" scrollable hide-scroll-buttons>
          <paper-tab class="nav-link" data-name="HOME">
            <div>{{localize('HOME')}}</div>
            <a class="link-anchor" href="/home"></a>
          </paper-tab>
          <paper-tab class="nav-link" data-name="INTRODUCTION">
            <div>{{localize('INTRODUCTION')}}</div>
            <a class="link-anchor" href="/introduction" tabindex="-1"></a>
          </paper-tab>
          <paper-tab class="nav-link" data-name="DONATIONS">
            <div>{{localize('DONATIONS')}}</div>
            <a class="link-anchor" href="/donations" tabindex="-1"></a>
          </paper-tab>
          <paper-tab class="nav-link" data-name="OFFLINE">
            <div>{{localize('USEOFFLINE')}}</div>
            <a class="link-anchor" href="/offline" tabindex="-1"></a>
          </paper-tab>
          <paper-tab class="nav-link" data-name="EXTERNAL_WHAT'S_NEW">
            <div>{{localize('WHATSNEW')}}</div>
            <a class="link-anchor" href="https://discourse.suttacentral.net/c/meta/updates" tabindex="-1"
               target="_blank">
            </a>
          </paper-tab>
        </paper-tabs>
      </template>
      <template is="dom-if" if="[[shouldShowSecondToolbar]]">
        <paper-tabs id="second_nav_tabs" class="navigation-tabs" selected="0" scrollable hide-scroll-buttons>
          <paper-tab class="nav-link" data-name="HOME">
            <div>{{localize('HOME')}}</div>
            <a class="link-anchor" href="/home"></a>
          </paper-tab>
          <paper-tab class="nav-link" data-name="SUBJECTS">
            <div>{{localize('SUBJECTS')}}</div>
            <a class="link-anchor" href="/subjects" tabindex="-1"></a>
          </paper-tab>
          <paper-tab class="nav-link" data-name="SIMILES">
            <div>{{localize('SIMILES')}}</div>
            <a class="link-anchor" href="/similes" tabindex="-1"></a>
          </paper-tab>
          <paper-tab class="nav-link" data-name="NAMES">
            <div>{{localize('NAMES')}}</div>
            <a class="link-anchor" href="/names" tabindex="-1"></a>
          </paper-tab>
          <paper-tab class="nav-link" data-name="TERMINOLOGY">
            <div>{{localize('TERMINOLOGY')}}</div>
            <a class="link-anchor" href="/terminology" tabindex="-1"></a>
          </paper-tab>
        </paper-tabs>
      </template>

      <template is="dom-if" if="[[shouldShowTipitakaToolbar]]">
        <paper-tabs id="tipitaka_nav_tabs" class="navigation-tabs" selected="0" scrollable hide-scroll-buttons>
          <paper-tab class="nav-link" data-name="HOME">
            <div>{{localize('HOME')}}</div>
            <a class="link-anchor" href="/home"></a>
          </paper-tab>
          <paper-tab class="nav-link" data-name="DISCOURSES">
            <div>{{localize('DISCOURSES')}}</div>
            <a class="link-anchor" href="/discourses" tabindex="-1"></a>
          </paper-tab>
          <paper-tab class="nav-link" data-name="VINAYA">
            <div>{{localize('VINAYA')}}</div>
            <a class="link-anchor" href="/vinaya" tabindex="-1"></a>
          </paper-tab>
          <paper-tab class="nav-link" data-name="ABHIDHAMMA">
            <div>{{localize('ABHIDHAMMA')}}</div>
            <a class="link-anchor" href="/abhidhamma" tabindex="-1"></a>
          </paper-tab>
        </paper-tabs>
      </template>

      <template is="dom-if" if="[[shouldShowAcademicToolbar]]">
        <paper-tabs id="academic_nav_tabs" class="navigation-tabs" selected="0" scrollable hide-scroll-buttons>
          <paper-tab class="nav-link" data-name="HOME">
            <div>{{localize('HOME')}}</div>
            <a class="link-anchor" href="/home"></a>
          </paper-tab>
          <paper-tab class="nav-link" data-name="NUMBERING">
            <div>{{localize('NUMBERING')}}</div>
            <a class="link-anchor" href="/numbering" tabindex="-1"></a>
          </paper-tab>
          <paper-tab class="nav-link" data-name="ABBREVIATIONS">
            <div>{{localize('ABBREVIATIONS')}}</div>
            <a class="link-anchor" href="/abbreviations" tabindex="-1"></a>
          </paper-tab>
          <paper-tab class="nav-link" data-name="METHODOLOGY">
            <div>{{localize('METHODOLOGY')}}</div>
            <a class="link-anchor" href="/methodology" tabindex="-1"></a>
          </paper-tab>
        </paper-tabs>
      </template>

      <template is="dom-if" if="[[shouldShowOrganizationalToolbar]]">
        <paper-tabs id="organizational_nav_tabs" class="navigation-tabs" selected="0" scrollable hide-scroll-buttons>
          <paper-tab class="nav-link" data-name="HOME">
            <div>{{localize('HOME')}}</div>
            <a class="link-anchor" href="/home"></a>
          </paper-tab>
          <paper-tab class="nav-link" data-name="ACKNOWLEDGMENTS">
            <div>{{localize('ACKNOWLEDGMENTS')}}</div>
            <a class="link-anchor" href="/acknowledgments" tabindex="-1"></a>
          </paper-tab>
          <paper-tab class="nav-link" data-name="LICENSING">
            <div>{{localize('LICENSING')}}</div>
            <a class="link-anchor" href="/licensing" tabindex="-1"></a>
          </paper-tab>
          <paper-tab class="nav-link" data-name="ABOUT">
            <div>{{localize('ABOUT')}}</div>
            <a class="link-anchor" href="/about" tabindex="-1"></a>
          </paper-tab>
        </paper-tabs>
      </template>

    </app-toolbar>

    <iron-lazy-pages
        id="pages"
        role="main"
        selected="{{pages}}"
        attr-for-selected="name"
        hide-immediately>
      <home-page name="HOME"></home-page>
      <sc-donations-page name="DONATIONS"></sc-donations-page>
      <template is="dom-if" name="DONATE-NOW" restamp>
        <sc-donate-now-page id="donate"></sc-donate-now-page>
      </template>
<<<<<<< HEAD
      <sc-downloads-page name="DOWNLOADS"></sc-downloads-page>
      <sc-offline-page name="OFFLINE"></sc-offline-page>
      <sc-numbering-page name="NUMBERING"></sc-numbering-page>
      <sc-methodology-page name="METHODOLOGY"></sc-methodology-page>
      <sc-acknowledgments-page name="ACKNOWLEDGMENTS"></sc-acknowledgments-page>
      <sc-licensing-page name="LICENSING"></sc-licensing-page>
      <sc-about-page name="ABOUT"></sc-about-page>
      <sc-introduction name="INTRODUCTION"></sc-introduction>
      <sc-start name="START"></sc-start>
      <sc-discourses name="DISCOURSES"></sc-discourses>
      <sc-vinaya name="VINAYA"></sc-vinaya>
      <sc-abhidhamma name="ABHIDHAMMA"></sc-abhidhamma>
      <sc-subjects-page name="SUBJECTS"></sc-subjects-page>
      <sc-a-new-beginning name="A-NEW-BEGINNING"></sc-a-new-beginning>
      <sc-similes-page name="SIMILES"></sc-similes-page>
      <sc-names-page name="NAMES"></sc-names-page>
      <sc-terminology-page name="TERMINOLOGY"></sc-terminology-page>
      <sc-abbreviations-page name="ABBREVIATIONS"></sc-abbreviations-page>
      <div name="NOT-FOUND" class="page-not-found-container">
        <h2>{{localize('error404')}}</h2>
        <h3>{{localize('pageNotFound')}}</h3>
      </div>
=======
      <template is="dom-if" name="DOWNLOADS">
        <sc-downloads-page></sc-downloads-page>
      </template>
      <template is="dom-if" name="OFFLINE">
        <sc-offline-page></sc-offline-page>
      </template>
      <template is="dom-if" name="NUMBERING">
        <sc-numbering-page></sc-numbering-page>
      </template>
      <template is="dom-if" name="METHODOLOGY">
        <sc-methodology-page></sc-methodology-page>
      </template>
      <template is="dom-if" name="ACKNOWLEDGMENTS">
        <sc-acknowledgments-page></sc-acknowledgments-page>
      </template>
      <template is="dom-if" name="LICENSING">
        <sc-licensing-page></sc-licensing-page>
      </template>
      <template is="dom-if" name="ABOUT">
        <sc-about-page></sc-about-page>
      </template>
      <template is="dom-if" name="INTRODUCTION">
        <sc-introduction></sc-introduction>
      </template>
      <template is="dom-if" name="START">
        <sc-start></sc-start>
      </template>
      <template is="dom-if" name="DISCOURSES">
        <sc-discourses></sc-discourses>
      </template>
      <template is="dom-if" name="VINAYA">
        <sc-vinaya></sc-vinaya>
      </template>
      <template is="dom-if" name="ABHIDHAMMA">
        <sc-abhidhamma></sc-abhidhamma>
      </template>
      <template is="dom-if" name="SUBJECTS">
        <sc-subjects-page></sc-subjects-page>
      </template>
      <template is="dom-if" name="A-NEW-BEGINNING">
        <sc-a-new-beginning></sc-a-new-beginning>
      </template>
      <template is="dom-if" name="SIMILES">
        <sc-similes-page></sc-similes-page>
      </template>
      <template is="dom-if" name="NAMES">
        <sc-names-page></sc-names-page>
      </template>
      <template is="dom-if" name="TERMINOLOGY">
        <sc-terminology-page></sc-terminology-page>
      </template>
      <template is="dom-if" name="ABBREVIATIONS">
        <sc-abbreviations-page></sc-abbreviations-page>
      </template>
      <template is="dom-if" name="DONATION-SUCCESS">
        <sc-donate-success></sc-donate-success>
      </template>
      <template is="dom-if" name="NOT-FOUND">
        <div class="page-not-found-container">
          <h2>{{localize('error404')}}</h2>
          <h3>{{localize('pageNotFound')}}</h3>
        </div>
      </template>
>>>>>>> fdcc431e
    </iron-lazy-pages>
  </template>

  <script>
      /**
       * @extends {Polymer.Element}
       * @appliesMixin Polymer.AppLocalizeBehavior
       */
      class SCPageStatic extends Polymer.mixinBehaviors([Polymer.AppLocalizeBehavior], ReduxMixin(Polymer.Element)) {
          static get is() {
              return 'sc-page-static';
          }

          static get properties() {
              return {
                  selectedPage: {
                      type: String,
                      observer: '_changeView',
                      statePath: 'currentRoute.name'
                  },
                  pages: {
                      type: String
                  },
                  language: {
                      type: String,
                      statePath: 'siteLanguage',
                      observer: '_siteLanguageChanged'
                  },
                  fallbackLanguage: {
                      type: String,
                      value: 'en'
                  },
                  shouldShowSecondToolbar: {
                      type: Boolean,
                      value: false
                  },
                  shouldShowTipitakaToolbar: {
                      type: Boolean,
                      value: false
                  },
                  shouldShowAcademicToolbar: {
                      type: Boolean,
                      value: false
                  },
                  shouldShowOrganizationalToolbar: {
                      type: Boolean,
                      value: false
                  },
                  noToolbarSelected: {
                      type: Boolean,
                      value: true
                  }
              }
          }

          ready() {
              super.ready();
              this.loadResources(this.resolveUrl(`/localization/elements/sc-page-static/${this.fallbackLanguage}.json`), this.fallbackLanguage, true);
          }

          _siteLanguageChanged() {
              this.loadResources(this.resolveUrl(`/localization/elements/sc-page-static/${this.language}.json`), this.language, true);
              const tabs = this.shadowRoot.querySelector(this._getNavTabsSelector());
              if (tabs) {
                  tabs.notifyResize();
              }
          }

          _isToolbarSelected(tipitakaToolbar, secondToolbar, organizationalToolbar, academicToolbar) {
              return !(secondToolbar || tipitakaToolbar || academicToolbar || organizationalToolbar);
          }

          _selectNavbarLink() {
              const selector = this._getNavTabsSelector();
              const tabs_element = this.shadowRoot.querySelector(selector);
              const tabs = tabs_element.querySelectorAll('paper-tab');
              for (let i = 0; i < tabs.length; i++) {
                  if (tabs[i].dataset.name === this.selectedPage) {
                      tabs_element.selectIndex(i);
                      return;
                  }
              }
              tabs_element.selectIndex(-1);
          }

          _getNavTabsSelector() {
              let selector = '#nav_tabs';
              if (this.shouldShowSecondToolbar) {
                  selector = '#second_nav_tabs'
              } else if (this.shouldShowTipitakaToolbar) {
                  selector = '#tipitaka_nav_tabs'
              } else if (this.shouldShowAcademicToolbar) {
                  selector = '#academic_nav_tabs'
              } else if (this.shouldShowOrganizationalToolbar) {
                  selector = '#organizational_nav_tabs'
              }
              return selector;
          }

          _changeView() {
              this.shouldShowSecondToolbar = ['SUBJECTS', 'SIMILES', 'NAMES', 'TERMINOLOGY'].includes(this.selectedPage);
              this.shouldShowTipitakaToolbar = ['DISCOURSES', 'VINAYA', 'ABHIDHAMMA'].includes(this.selectedPage);
              this.shouldShowAcademicToolbar = ['NUMBERING', 'ABBREVIATIONS', 'METHODOLOGY'].includes(this.selectedPage);
              this.shouldShowOrganizationalToolbar = ['ACKNOWLEDGMENTS', 'LICENSING', 'ABOUT'].includes(this.selectedPage);
              this.$.pages.selected = this.selectedPage;
              requestAnimationFrame(() => {this._selectNavbarLink()});
          }

          _createMetaData(pageSelection, localize) {
              const description = localize('metaDescriptionText');
              const pageName = localize(`${pageSelection}`);
              return { 
                'og:title': `SuttaCentral—${pageName.toLowerCase()}`,
                'og:description': description
                 };
          }
      }

      customElements.define(SCPageStatic.is, SCPageStatic);
  </script>
</dom-module><|MERGE_RESOLUTION|>--- conflicted
+++ resolved
@@ -312,7 +312,6 @@
       <template is="dom-if" name="DONATE-NOW" restamp>
         <sc-donate-now-page id="donate"></sc-donate-now-page>
       </template>
-<<<<<<< HEAD
       <sc-downloads-page name="DOWNLOADS"></sc-downloads-page>
       <sc-offline-page name="OFFLINE"></sc-offline-page>
       <sc-numbering-page name="NUMBERING"></sc-numbering-page>
@@ -335,71 +334,6 @@
         <h2>{{localize('error404')}}</h2>
         <h3>{{localize('pageNotFound')}}</h3>
       </div>
-=======
-      <template is="dom-if" name="DOWNLOADS">
-        <sc-downloads-page></sc-downloads-page>
-      </template>
-      <template is="dom-if" name="OFFLINE">
-        <sc-offline-page></sc-offline-page>
-      </template>
-      <template is="dom-if" name="NUMBERING">
-        <sc-numbering-page></sc-numbering-page>
-      </template>
-      <template is="dom-if" name="METHODOLOGY">
-        <sc-methodology-page></sc-methodology-page>
-      </template>
-      <template is="dom-if" name="ACKNOWLEDGMENTS">
-        <sc-acknowledgments-page></sc-acknowledgments-page>
-      </template>
-      <template is="dom-if" name="LICENSING">
-        <sc-licensing-page></sc-licensing-page>
-      </template>
-      <template is="dom-if" name="ABOUT">
-        <sc-about-page></sc-about-page>
-      </template>
-      <template is="dom-if" name="INTRODUCTION">
-        <sc-introduction></sc-introduction>
-      </template>
-      <template is="dom-if" name="START">
-        <sc-start></sc-start>
-      </template>
-      <template is="dom-if" name="DISCOURSES">
-        <sc-discourses></sc-discourses>
-      </template>
-      <template is="dom-if" name="VINAYA">
-        <sc-vinaya></sc-vinaya>
-      </template>
-      <template is="dom-if" name="ABHIDHAMMA">
-        <sc-abhidhamma></sc-abhidhamma>
-      </template>
-      <template is="dom-if" name="SUBJECTS">
-        <sc-subjects-page></sc-subjects-page>
-      </template>
-      <template is="dom-if" name="A-NEW-BEGINNING">
-        <sc-a-new-beginning></sc-a-new-beginning>
-      </template>
-      <template is="dom-if" name="SIMILES">
-        <sc-similes-page></sc-similes-page>
-      </template>
-      <template is="dom-if" name="NAMES">
-        <sc-names-page></sc-names-page>
-      </template>
-      <template is="dom-if" name="TERMINOLOGY">
-        <sc-terminology-page></sc-terminology-page>
-      </template>
-      <template is="dom-if" name="ABBREVIATIONS">
-        <sc-abbreviations-page></sc-abbreviations-page>
-      </template>
-      <template is="dom-if" name="DONATION-SUCCESS">
-        <sc-donate-success></sc-donate-success>
-      </template>
-      <template is="dom-if" name="NOT-FOUND">
-        <div class="page-not-found-container">
-          <h2>{{localize('error404')}}</h2>
-          <h3>{{localize('pageNotFound')}}</h3>
-        </div>
-      </template>
->>>>>>> fdcc431e
     </iron-lazy-pages>
   </template>
 
