--- conflicted
+++ resolved
@@ -1,12 +1,13 @@
-<link rel="import" href="/bower_components/polymer/polymer.html">
-<link rel="import" href="/bower_components/iron-ajax/iron-ajax.html">
-<link rel="import" href="/elements/static/home-page.html">
-<link rel="import" href="/elements/static/donations-page.html">
-<link rel="import" href="/elements/static/downloads-page.html">
-<link rel="import" href="/elements/static/people-page.html">
-<link rel="import" href="/elements/sc-donate-now-page.html">
-<link rel="import" href="/bower_components/app-layout/app-toolbar/app-toolbar.html">
-<link rel="import" href="/bower_components/iron-pages/iron-pages.html">
+<link rel="import" href="/../bower_components/polymer/polymer.html">
+<link rel="import" href="/../bower_components/iron-ajax/iron-ajax.html">
+<link rel="import" href="/../bower_components/app-layout/app-toolbar/app-toolbar.html">
+<link rel="import" href="/../bower_components/iron-pages/iron-pages.html">
+
+<link rel="import" href="/../elements/static/home-page.html">
+<link rel="import" href="/../elements/static/donations-page.html">
+<link rel="import" href="/../elements/static/downloads-page.html">
+<link rel="import" href="/../elements/static/people-page.html">
+<link rel="import" href="/../elements/sc-donate-now-page.html">
 
 <dom-module id="sc-page-static">
   <template>
@@ -92,16 +93,11 @@
       <div name="HOME">
         <home-page></home-page>
       </div>
-<<<<<<< HEAD
       <div name="DONATIONS">
-        <dons-page></dons-page>
-=======
-      <div name="donations">
         <sc-donations-page></sc-donations-page>
       </div>
-      <div name="donate-now">
+      <div name="DONATE-NOW">
         <sc-donate-now-page></sc-donate-now-page>
->>>>>>> 1060a32d
       </div>
       <div name="DOWNLOADS">
         <downloads-page></downloads-page>
@@ -142,13 +138,11 @@
                   case 'HOME':
                       this.$.pages.selected = 'HOME';
                       break;
-<<<<<<< HEAD
                   case 'DONATIONS':
                       this.$.pages.selected = 'DONATIONS';
-=======
-                  case 'donations':
-                      this.$.pages.selected = "donations";
->>>>>>> 1060a32d
+                      break;
+                  case 'DONATE-NOW':
+                      this.$.pages.selected = "DONATE-NOW";
                       break;
                   case 'DOWNLOADS':
                       this.$.pages.selected = 'DOWNLOADS';
@@ -159,9 +153,6 @@
                   case 'NOT-FOUND':
                       this.$.pages.selected = 'NOT-FOUND';
                       break;
-                  case 'donate-now':
-                      this.$.pages.selected = "donate-now";
-                      break
               }
           }
       }
