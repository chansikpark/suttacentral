<link rel="import" href="../../bower_components/polymer/polymer-element.html">
<link rel="import" href="../../bower_components/iron-ajax/iron-ajax.html">
<link rel="import" href="../../bower_components/paper-spinner/paper-spinner-lite.html">
<link rel="import" href="../../bower_components/iron-meta/iron-meta.html">
<link rel="import" href="../../bower_components/iron-icon/iron-icon.html">
<link rel="import" href="../../bower_components/app-localize-behavior/app-localize-behavior.html">

<link rel="import" href="../../elements/text/sc-segmented-text.html">
<link rel="import" href="../../elements/text/sc-simple-text.html">
<link rel="import" href="../../elements/text/sc-stepper.html">
<link rel="import" href="sc-text-image.html">

<!--
  This element makes a server request for a sutta text, dispatches it to the redux store and subsequently shows
  either the simple sutta text view or the segmented view.
-->
<dom-module id="sc-text-page-selector">

  <!-- Import the transliteration module for changing the script of the Pali texts -->
  <script src="transliterator.js"></script>

  <template>
    <style include="sc-text-heading-styles">
      .loading-indicator {
        @apply --sc-skolar-font-size-s;
        text-align: center;
        height: 60px;
        margin-top: 25vh;
      }

      .text-options {
        padding: var(--sc-size-lg);
      }

      .wrapper {
        min-height: calc(100% - var(--sc-size-xxl) * 2.5);
      }

      .text-error {
        @apply --center;
        @apply --sc-sans-font;
        text-align: center;
        color: var(--sc-secondary-text-color);
      }

      .network-error-icon {
        width: var(--sc-size-xxl);
        height: var(--sc-size-xxl);
      }

    </style>

    <iron-meta id="meta"></iron-meta>

    <iron-ajax
        id="sutta_text_ajax"
        url="[[_getSuttaTextUrl()]]"
        debounce-duration="500"
        handle-as="json"
        loading="{{isLoading}}"
        last-error="{{lastError}}"
        last-response="{{responseData}}"></iron-ajax>

    <iron-ajax
               id="uid_expansion_ajax"
               url="[[_getExpansionUrl()]]"
               handle-as="json"
               last-response="{{expansionReturns}}"></iron-ajax>

    <div class="wrapper">
      <template is="dom-if" if="[[!_shouldDisplayError(rootSutta, translatedSutta, lastError)]]">
        <sc-text-options id="sutta_text_options" class="text-options" suttaplex-item="[[suttaplex]]"></sc-text-options>
      </template>

      <div class="loading-indicator" hidden$="[[!isLoading]]">
        <paper-spinner-lite active="[[isLoading]]"></paper-spinner-lite>
      </div>

      <template is="dom-if" if="[[!_shouldHideSimpleText(isSegmentedText, isLoading)]]">
        <sc-simple-text id="simple_text" sutta="[[translatedSutta]]" is-loading="{{isLoading}}" error="[[lastError]]"
                        hidden$="[[_shouldHideSimpleText(isSegmentedText, isLoading)]]">
        </sc-simple-text>
      </template>

      <template is="dom-if" if="[[!_shouldHideSegmentedText(isSegmentedText, isLoading)]]" restamp>
        <sc-segmented-text id="segmented_text" root-sutta="[[rootSutta]]" markup="[[markup]]"
                           translated-sutta="[[translatedSutta]]" root-lang="[[responseData.root_text.lang]]"
                           is-loading="{{isLoading}}" error="[[lastError]]"
                           hidden$="[[_shouldHideSegmentedText(isSegmentedText, isLoading)]]">
        </sc-segmented-text>
      </template>

      <template is="dom-if" if="[[_shouldDisplayError(rootSutta, translatedSutta, lastError)]]">
        <div class="text-error">
          <iron-icon class="network-error-icon" src="/img/nonetwork.svg"></iron-icon>
          <h2>Network Error</h2>
          <h3>[[lastError.statusText]]</h3>
        </div>
      </template>

    </div>

    <template is="dom-if" if="[[_shouldDisplayStepper(isLoading, next, previous)]]">
      <sc-stepper next="[[next]]" previous="[[previous]]" lang="[[langIsoCode]]"></sc-stepper>
    </template>

    <sc-text-image id="sc_text_image"></sc-text-image>
    [[_createMetaData(responseData, expansionReturns, localize)]]

  </template>

  <script>
      /**
       * @extends {Polymer.Element}
       * @appliesMixin Polymer.AppLocalizeBehavior
       */
      class SCTextPageSelector extends Polymer.mixinBehaviors([Polymer.AppLocalizeBehavior], ReduxMixin(Polymer.Element)) {
          static get is() {
              return 'sc-text-page-selector';
          }

          static get properties() {
              return {
                  responseData: {
                      type: Object,
                      observer: '_onResponse'
                  },
                  lastError: {
                      type: Object
                  },
                  author: {
                      type: String
                  },
                  suttaId: {
                      type: String
                  },
                  langIsoCode: {
                      type: String
                  },
                  stopRequests: {
                      type: Boolean
                  },
                  isSegmentedText: {
                      type: Boolean
                  },
                  suttaplex: {
                      type: Object
                  },
                  translatedSutta: {
                      type: Object
                  },
                  rootSutta: {
                      type: Object
                  },
                  markup: {
                      type: String
                  },
                  language: {
                      type: String,
                      statePath: 'siteLanguage',
                      observer: '_siteLanguageChanged'
                  },
                  fallbackLanguage: {
                      type: String,
                      value: 'en'
                  },
                  authorUid: {
                      type: String
                  },
                  authorShort: {
                      type: String
                  },
                  next: {
                      type: Object
                  },
                  previous: {
                      type: Object
                  },
                  expansionReturns: {
                      type: Array
                  }
              }
          }

          static get observers() {
              return ['_paramChanged(authorUid, suttaId, langIsoCode)'];
          }

          static get actions() {
              return {
                  downloadSuttaText(text) {
                      return {
                          type: 'DOWNLOAD_SUTTA_TEXT',
                          text: text
                      }
                  }
              }
          }

          ready() {
              super.ready();
              this.addEventListener('show-image', e => {
                  this.$.sc_text_image.showImage(e.detail);
              });
              setTimeout(() => {
                  this.loadResources(this.resolveUrl(`/localization/elements/sc-text/${this.fallbackLanguage}.json`), this.fallbackLanguage, true);
              });
          }

          _siteLanguageChanged() {
              setTimeout(() => {
                  this.loadResources(this.resolveUrl(`/localization/elements/sc-text/${this.language}.json`), this.language, true);
              });
          }

          _onResponse() {
              if (!this.responseData) {
                  return;
              }
              this.setProperties();
              const textOptions = this.shadowRoot.querySelector('#sutta_text_options');
              if (textOptions) {
                  textOptions._closeSuttaplex();
              }
              this.dispatch('downloadSuttaText', this.responseData);
          }

          _getExpansionUrl() {
              return `${this.$.meta.byKey('API_ROOT')}/expansion`;
          }

          setProperties() {
              if (this.responseData) {
                  this.isSegmentedText = !!(this.responseData.segmented);
                  this.suttaplex = this.responseData.suttaplex;
                  this.translatedSutta = this.responseData.translation;
                  this.rootSutta = this.responseData.root_text;
                  this.markup = this.responseData.markup;
                  if (this.responseData.translation) {
                      this.authorUid = this.responseData.translation.author_uid;
                  }
                  if (this.translatedSutta) {
                      this.next = this.translatedSutta.next;
                      this.previous = this.translatedSutta.previous;
                  } else if (this.rootSutta){
                      this.next = this.rootSutta.next;
                      this.previous = this.rootSutta.previous;
                  }
              }
          }

          _paramChanged() {
              // The stopRequests variable exists so that we don't make 3 consequent requests in case the
              // author, suttaId and the langIsoCode all change at the same time.
              if (!this.stopRequests) {
                  this.stopRequests = true;
                  // wait 50ms until all route parameters are changed
                  setTimeout(() => {
                      this.$.sutta_text_ajax.url = this._getSuttaTextUrl();
                      this.$.sutta_text_ajax.generateRequest();
                      this.$.uid_expansion_ajax.url = this._getExpansionUrl();
                      this.$.uid_expansion_ajax.generateRequest();
                      this.stopRequests = false;
                  }, 50);
              }
          }

          _shouldHideSimpleText(isSegmentedText, isLoading) {
              return (isSegmentedText || isLoading);
          }

          _shouldHideSegmentedText(isSegmentedText, isLoading) {
              return (!isSegmentedText || isLoading);
          }

          _getSuttaTextUrl() {
              if (this.authorUid) {
                  return `${this.$.meta.byKey('API_ROOT')}/suttas/${this.suttaId}/${this.authorUid}?lang=${this.langIsoCode}`;
              } else {
                  return `${this.$.meta.byKey('API_ROOT')}/suttas/${this.suttaId}?lang=${this.langIsoCode}`;
              }
          }

          _shouldDisplayStepper(isLoading, next, previous) {
              return !isLoading && (next || previous);
          }

          _shouldDisplayError(rootSutta, translatedSutta, networkError) {
              return (!rootSutta && !translatedSutta) || networkError;
          }

          _createMetaData(responseData, expansionReturns, localize) {
              if (!responseData) {
                  return;
              }
              // The localization on this page does not work.
              // There is a bug report for this so in the mean time I use English.
              // let description = localize('metaDescriptionText');
              let description = "Early Buddhist texts and modern translations. Suttas (sutras) from the Tipitaka (Tripitaka) in Pali, Chinese, Sanskrit, and Tibetan with the Buddha's teachings on mindfulness, insight, wisdom, and meditation."
              if (responseData.suttaplex.blurb) {
                  description = responseData.suttaplex.blurb;
              }
              const title = responseData.translation ? responseData.translation.title : responseData.root_text.title;
              const author = responseData.translation ? responseData.translation.author : responseData.root_text.author;
<<<<<<< HEAD

              document.dispatchEvent(new CustomEvent('sherby-metadata', {
                  detail: {
=======
              const acronym = responseData.suttaplex.acronym ? responseData.suttaplex.acronym.split(/\/\//)[0] : this._transformId(responseData.suttaplex.uid,expansionReturns);

              document.dispatchEvent(new CustomEvent('metadata', {
                  detail: {
                      pageTitle: `${acronym}: ${title}—${author}`,
>>>>>>> 0774f1a8
                      title: `${title}—${author}`,
                      description: description,
                      bubbles: true,
                      composed: true
                  }
              }));
<<<<<<< HEAD
=======
          }

          _transformId(rootId, expansionReturns) {
              if (!rootId || !expansionReturns) {
                  return '';
              }
              let scAcronym = '';
              const uidParts = rootId.split('-');
              let tail = '';
              try {
                  uidParts.forEach(item => {
                      if (!expansionReturns[0][item]) {
                          const tailMatch = item.match(/\d+.*/g);
                          if (tailMatch) tail = tailMatch[0] + '–';
                          const itemMatch = item.match(/[a-z]*/g);
                          if (itemMatch) item = itemMatch[0];
                      }
                      if (item && expansionReturns[0][item]) {
                          scAcronym += `${expansionReturns[0][item][0]} ${tail}`
                      } else {
                          scAcronym += tail;
                      }
                  });
                  return scAcronym.replace(/–\s*$/, '');
              } catch (e) {
                  console.error(e);
                  return rootId;
              }
>>>>>>> 0774f1a8
          }
      }

      customElements.define(SCTextPageSelector.is, SCTextPageSelector);
  </script>
</dom-module><|MERGE_RESOLUTION|>--- conflicted
+++ resolved
@@ -302,25 +302,17 @@
               }
               const title = responseData.translation ? responseData.translation.title : responseData.root_text.title;
               const author = responseData.translation ? responseData.translation.author : responseData.root_text.author;
-<<<<<<< HEAD
-
-              document.dispatchEvent(new CustomEvent('sherby-metadata', {
-                  detail: {
-=======
               const acronym = responseData.suttaplex.acronym ? responseData.suttaplex.acronym.split(/\/\//)[0] : this._transformId(responseData.suttaplex.uid,expansionReturns);
 
               document.dispatchEvent(new CustomEvent('metadata', {
                   detail: {
                       pageTitle: `${acronym}: ${title}—${author}`,
->>>>>>> 0774f1a8
                       title: `${title}—${author}`,
                       description: description,
                       bubbles: true,
                       composed: true
                   }
               }));
-<<<<<<< HEAD
-=======
           }
 
           _transformId(rootId, expansionReturns) {
@@ -349,7 +341,6 @@
                   console.error(e);
                   return rootId;
               }
->>>>>>> 0774f1a8
           }
       }
 
