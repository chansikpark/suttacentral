<link rel="import" href="../../bower_components/polymer/polymer.html">
<link rel="import" href="../../bower_components/paper-tooltip/paper-tooltip.html">
<link rel="import" href="../../bower_components/paper-spinner/paper-spinner-lite.html">
<link rel="import" href="../../bower_components/paper-toast/paper-toast.html">
<link rel="import" href="../../bower_components/iron-meta/iron-meta.html">
<link rel="import" href="../../bower_components/iron-icon/iron-icon.html">

<link rel="import" href="../../elements/text/sc-text-options.html">
<link rel="import" href="../../styles/sc-text-styles.html">
<link rel="import" href="../../styles/sc-text-heading-styles.html">
<link rel="import" href="../../styles/sc-text-paragraph-num-styles.html">
<link rel="import" href="../../elements/lookups/sc-pli.html">
<link rel="import" href="../../elements/lookups/sc-lzh2en.html">
<link rel="import" href="../../elements/lookups/sc-lookup-styles.html">
<link rel="import" href="../../img/sc-svg-icons.html">

<dom-module id="sc-segmented-text">

  <template>
    <style include="sc-text-styles sc-text-heading-styles sc-text-paragraph-num-styles sc-lookup-styles">
      :host {
        --iron-icon-fill-color: var(--sc-disabled-text-color);
        --iron-icon-height: calc(var(--sc-size-sm) * 1.5);
        --iron-icon-width: calc(var(--sc-size-sm) * 1.5);
      }

      .image-link {
        cursor: pointer;
      }

      .image-book-link {
        margin-bottom: .5em;
        margin-left: .2em;
      }

      .image-book-link:before {
        display: none;
      }

      .text-center {
        text-align: center;
      }

      .margin-top-xl {
        margin-top: 10vh;
      }

      .loading-indicator {
        @apply --sc-skolar-font-size-s;
        text-align: center;
        height: 60px;
      }

      .highlight-wrapper {
        display: flex;
      }

      .disabled-highlight-wrapper {
        display: block;
      }

      .highlight,
      .highlight-wrapper-highlighted {
        background-color: var(--sc-disabled-text-color-opaque);
      }

      article p,
      .word,
      .translated-text,
      .original-text {
        transition: background-color 300ms ease-in;
      }

    </style>

    <iron-meta id="meta"></iron-meta>

    <div class="loading-indicator" hidden$="[[!_shouldShowLoadingIndicator(error, isLoading, isTextViewHidden)]]">
      <paper-spinner-lite active="[[isLoading]]"></paper-spinner-lite>
    </div>

    <div id="segmented_text_content" class="html-text-content" inner-h-t-m-l="[[markup]]"
         hidden$="[[isTextViewHidden]]"></div>

    <template is="dom-if" if="[[_shouldShowError(rootSutta, translatedSutta)]]">
      <div class="text-center margin-top-xl">
        <h2>Error</h2>
        <h3>Could not find the sutta text.</h3>
      </div>
    </template>

    <sc-pali-lookup id="pali_lookup"></sc-pali-lookup>
    <sc-chinese-lookup id="chinese_lookup"></sc-chinese-lookup>

  </template>

  <script>
      class SCSegmentedText extends ReduxMixin(Polymer.Element) {
          static get is() {
              return 'sc-segmented-text';
          }

          static get properties() {
              return {
                  rootSutta: {
                      type: Object
                  },
                  translatedSutta: {
                      type: Object
                  },
                  // If true, shows the paragraph numbers on the right of the text.
                  showParagraphs: {
                      type: Boolean,
                      statePath: 'textOptions.paragraphsEnabled',
                      observer: '_computeParagraphs'
                  },
                  paragraphs: {
                      type: Array,
                      statePath: 'textOptions.paragraphDescriptions'
                  },
                  paragraphTitles: {
                      type: Object
                  },
                  rootAuthor: {
                      type: String
                  },
                  rootLang: {
                      type: String
                  },
                  rootTitle: {
                      type: String
                  },
                  translationAuthor: {
                      type: String
                  },
                  translationLang: {
                      type: String
                  },
                  translatedTitle: {
                      type: String
                  },
                  isLoading: {
                      type: Boolean,
                      observer: '_loadingChanged'
                  },
                  error: {
                      type: Object
                  },
                  isTextViewHidden: {
                      type: Boolean,
                      value: false
                  },
                  hidden: {
                      type: Boolean
                  },
                  chosenTextView: {
                      type: String,
                      statePath: 'textOptions.segmentedSuttaTextView',
                      observer: '_setViewOptions'
                  },
                  paliScript: {
                      type: String,
                      statePath: 'textOptions.script',
                      observer: '_changeScript'
                  },
                  markup: {
                      type: String,
                      observer: '_updateView'
                  },
                  isPaliLookupEnabled: {
                      type: Boolean,
                      statePath: 'textOptions.paliLookupActivated',
                      observer: '_paliLookupStateChanged'
                  },
                  tooltipCount: {
                      type: Number,
                      value: 0
                  },
                  spansForWordsGenerated: {
                      type: Boolean,
                      value: false
                  },
                  spansForGraphsGenerated: {
                      type: Boolean,
                      value: false
                  },
                  isChineseLookupEnabled: {
                      type: Boolean,
                      statePath: 'textOptions.chineseLookupActivated',
                      observer: '_chineseLookupStateChanged'
                  },
                  scriptIsoCodes: {
                      type: Object,
                      value: {
                          'latin': 'Latn',
                          'sinhala': 'Sinh',
                          'devanagari': 'Deva',
                          'thai': 'Thai',
                          'myanmar': 'Mymr'
                      }
                  },
                  segmentedIDsAdded: {
                      type: Boolean,
                      value: false
                  },
                  hasScriptBeenChanged: {
                      type: Boolean,
                      value: false
                  }
              }
          }

          static get actions() {
              return {
                  changeToolbarTitle(title) {
                      return {
                          type: 'CHANGE_TOOLBAR_TITLE',
                          title: title
                      };
                  },
                  changeSuttaMetaText(metaText) {
                      return {
                          type: 'CHANGE_SUTTA_META_TEXT',
                          metaText: metaText
                      }
                  },
                  chooseSegmentedSuttaTextView(viewNumber) {
                      return {
                          type: 'CHOOSE_SEGMENTED_SUTTA_TEXT_VIEW',
                          view: viewNumber
                      }
                  }
              }
          }

          _updateView() {
              if (!this.markup) {
                  return;
              }
              this._resetViewOptions();
              this._setRootAttributes();
              this._setTranslatedAttributes();
              this._updateToolbar();
              this._addTextContent();
              this._computeParagraphs();
              this.dispatch('changeSuttaMetaText', this._computeMeta());
          }

          _addTextContent() {
              this._applyFirefoxShadyDomFix();
              if (this.translatedSutta) {
                  this._addPrimaryText(this.translatedSutta.strings);
                  if (this.translatedSutta.lang === 'pli' || this.translatedSutta.lang === 'lzh') {
                      this._putIntoSpans('.translated-text', this.rootSutta.lang);
                  }
              } else {
                  this._addPrimaryText(this.rootSutta.strings);
                  if (this.rootSutta.lang === 'pli' || this.rootSutta.lang === 'lzh') {
                      this._putIntoSpans('.translated-text', this.rootSutta.lang);
                  }
              }
          }

          _setRootAttributes() {
              if (!this.rootSutta) {
                  this.rootAuthor = this.rootLang = this.rootTitle = null;
                  return;
              }
              this.rootAuthor = this.rootSutta.author;
              this.rootLang = this.rootSutta.lang;
              this.rootTitle = this.rootSutta.title;
          }

          _setTranslatedAttributes() {
              if (!this.translatedSutta) {
                  this.translationAuthor = this.translationLang = this.translatedTitle = null;
                  return;
              }
              this.translationAuthor = this.translatedSutta.author;
              this.translationLang = this.translatedSutta.lang;
              this.translatedTitle = this.translatedSutta.title;
          }

          _updateToolbar() {
              this.dispatch('changeToolbarTitle',
                  `${this.translatedTitle || this.rootTitle} – ${this.translationAuthor || this.rootAuthor}`);
          }

          // returns the meta-data from the loaded sutta text
          _computeMeta() {
              if (this.translatedSutta) {
                  return this.translatedSutta.author_blurb[this.translationLang] || 'No metadata available.';
              } else {
                  return 'No metadata available.';
              }
          }

          // if the base html and the pali texts have been fully loaded, the setting from the
          // settings-menu for the relevant view is implemented by adding relevant class
          // or by adding a paper-tooltip and populating this with the pali text in the chosen script.
          _setViewOptions() {
              if (!this.markup || !this.translatedSutta) {
                  return;
              }
              this._removeHighlights();
              this._disableHighlightWrappers();
              const textContent = this.$.segmented_text_content;
              this._resetViewOptions();
              switch (this.chosenTextView) {
                  case 'sidebyside':
                      textContent.classList.add('side-by-side');
                      this._showComplexView();
                      break;
                  case 'linebyline':
                      textContent.classList.add('line-by-line');
                      this._showComplexView();
                      break;
                  case 'popup':
                      this._addPopupTooltips(textContent);
                      break;
              }
          }

          // Sets options for displaying the side-by-side and line-by-line segmented views ('complex views').
          _showComplexView() {
              requestAnimationFrame(() => {
                  this._addSecondaryText();
                  this._changeScript(this.paliScript);
                  this._toggleSegmentedTextualInfo(true);
              });
          }

          // reset all classes and remove tooltips.
          _resetViewOptions() {
              this.$.segmented_text_content.classList.remove('side-by-side', 'line-by-line', 'show-pali');
              Array.from(this.shadowRoot.querySelectorAll('paper-tooltip')).forEach(item =>
                  item.parentNode.removeChild(item)
              );
              Array.from(this.shadowRoot.querySelectorAll('.translated-text')).forEach(item =>
                  item.classList.remove('highlightable-segment')
              );
              if (this.translatedSutta) {
                  Array.from(this.shadowRoot.querySelectorAll('.original-text')).forEach(item => {
                      item.parentNode.removeChild(item);
                  });
              }
              this._toggleSegmentedTextualInfo(false);
          }

          _toggleSegmentedTextualInfo(showSegmentedIDs) {
              const textContent = this.shadowRoot.querySelector('#segmented_text_content');
              if (showSegmentedIDs) {
                  textContent.classList.add('segmented-infomode');
              } else {
                  textContent.classList.remove('segmented-infomode');
              }
          }

          _addPrimaryText(textStrings) {
              const textContainer = this.shadowRoot.querySelector('#segmented_text_content');
              const segments = textContainer.getElementsByTagName('sc-seg');
              try {
                  this._setPrimaryTextSegmentProperties(segments);
                  this._insertPrimaryTextIntoSegments(textStrings, textContainer);
              }
              catch (e) {
                  console.error(e);
              }
          }

          _setPrimaryTextSegmentProperties(segments) {
              let segmentClass, classToDelete, langAttr;
              if (this.translatedSutta) {
                  segmentClass = 'translated-text';
                  classToDelete = 'original-text';
                  langAttr = this.translationLang;
              } else {
                  segmentClass = 'original-text';
                  classToDelete = 'translated-text';
                  langAttr = this.rootLang;
              }
              Array.from(segments).forEach(segment => {
                      segment.classList.add(segmentClass);
                      segment.classList.remove(classToDelete);
                      this._setScriptISOCode(segment, langAttr);
                      segment.innerHTML = '';
                  }
              );
          }

          _insertPrimaryTextIntoSegments(textStrings, textContainer) {
              Object.entries(textStrings).forEach(([key, value]) => {
                  if (!key.startsWith('_')) {
                      let subkey = key.replace(/:/g, '\\\:').replace(/\./g, '\\\.');
                      const segment = textContainer.querySelector(`#${subkey}`);
                      segment.innerHTML = value + ' ';
                  }
              });
          }

          // creates a second 'sc-element' behind every 'sc-element' in the base markup and
          // populates that with the corresponding pali text segment.
          _addSecondaryText() {
              const textContainer = this.$.segmented_text_content;
              if (!this.shadowRoot.querySelector('.original-text')) {
                  const stringsArr = Object.entries(this.rootSutta.strings);
                  stringsArr.forEach(item => {
                      this._insertSecondaryTextSegment(item);
                  });
                  if (this.rootSutta.lang === 'pli' || this.rootSutta.lang === 'lzh') {
                      this._putIntoSpans('.original-text', this.rootSutta.lang);
                  }
              }
              textContainer.classList.add('latin-script');
          }

          _insertSecondaryTextSegment([key, content]) {
              if (!key.startsWith('_')) {
                  const subkey = key.replace(/:/g, '\\\:').replace(/\./g, '\\\.');
                  const segment = this.$.segmented_text_content.querySelector(`#${subkey}`);
                  const newSegment = document.createElement('sc-seg');
                  newSegment.id = key;
                  newSegment.classList.add('original-text');
                  newSegment.innerHTML = content + ' ';
                  this._setScriptISOCode(newSegment, this.rootLang);
                  segment.parentNode.insertBefore(newSegment, segment.nextSibling);
              }
          }

          // After the paragraph list has been loaded, adds relevant data to the placeholders in the sutta text file.
          _computeParagraphs() {
              const uid = (this.rootSutta || this.translatedSutta).uid;
              const divisionId = /^[a-z]+/.exec(uid)[0];
              this._setParagraphsVisible(this.showParagraphs);
              const paragraphsAdded = this.$.segmented_text_content.querySelector('.textual-info-paragraph') !== null;
              if (paragraphsAdded) return;
              if (this.paragraphs && this.showParagraphs) {
                  this.paragraphs.forEach((paragraph) => {
                      const refs = this.$.segmented_text_content.querySelectorAll(`.${paragraph.uid}`);
                      Array.from(refs).forEach((item) => {
                          if (item.id.startsWith('pts')) {
                              this._processVolPageInfo(item, divisionId);
                          } else {
                              this._addParagraphData(item, paragraph);
                          }
                          this._addInlineParagraph(item, divisionId);
                      });
                  });
              }
              // Add segmented textal information paragraphs if not added already
              if (!this.segmentedIDsAdded) {
                  this._addSegmentedTextualInfoElements();
              }
              this._scrollToSectionInUrl();
          }

          _processVolPageInfo(item, divisionId) {
              const prefix = /[^\d]+/.exec(item.id)[0];
              const suffix = item.id.substring(prefix.length);
              let [vol, pageNumber] = suffix.split('.');
              pageNumber = Number(pageNumber);
              if (vol.includes('ed')) {
                  let ed;
                  [ed, vol] = vol.split('ed');
              }
              vol = Number(vol);

              item.innerHTML = `
                                <div class="image-link" title="View page image">
                                    <span>${prefix.toUpperCase()} ${suffix}</span>
                                    <iron-icon class="image-book-link" icon="sc-svg-icons:book">
                                    </iron-icon>
                                </div>
                            `;
              item.classList.add('image-book-link');
              item.classList.add('textual-info-paragraph');
              item.addEventListener('click', () => {
                  this.dispatchEvent(new CustomEvent('show-image', {
                      detail: { vol: vol, division: divisionId, pageNumber: pageNumber },
                      bubbles: true,
                      composed: true
                  }));
              });
          }

          _addSegmentedTextualInfoElements() {
              const segments = this.shadowRoot.querySelectorAll('sc-seg');
              Array.from(segments).forEach((segment) => {
                  const parId = segment.id.split(':')[1];
                  // The 0 level is to be ignored when adding segmented IDs:
                  if (parId[0] === '0') {
                      return;
                  }
                  this._insertSegmentedParagraph(parId, segment);
              });
              this.segmentedIDsAdded = true;
          }

          _insertSegmentedParagraph(parId, segment) {
              // Don't insert duplicate segments
              if (this.translatedSutta && segment.classList.contains('original-text')) {
                  return;
              }
              const inlineParagraph = document.createElement('a');
              inlineParagraph.classList.add('textual-info-paragraph', 'segmented-textual-info-paragraph',
                  'textual-info-paragraph-inline', 'sc');
              inlineParagraph.id = `${parId}_inline`;
              inlineParagraph.innerText = parId;
              inlineParagraph.href = `#${parId}`;
              inlineParagraph.title = 'SuttaCentral segment number';
              inlineParagraph.addEventListener('click', () => {
                  this._scrollToSection(inlineParagraph.id, true, 0)
              });
              requestAnimationFrame(() => {
                  segment.insertBefore(inlineParagraph, segment.firstChild);
              });
              return inlineParagraph;
          }

          _addParagraphData(item, data) {
              item.innerHTML = item.id.replace(data.uid, '');
              item.title = data.description;
              item.href = `#${item.id}`;
              item.classList.add('textual-info-paragraph');
              item.addEventListener('click', () => {
                  this._scrollToSection(item.id, true, 0);
              });
          }

          _addInlineParagraph(item, divisionId) {
              const segmentSibling = this._getClosestSegmentSibling(item);
              const inlineItem = item.cloneNode(true);
              if (item.id.startsWith('pts')) {
                  this._processVolPageInfo(inlineItem, divisionId);
              }
              inlineItem.classList.add('textual-info-paragraph-inline');
              inlineItem.id = `${inlineItem.id}_inline`;
              segmentSibling.insertBefore(inlineItem, segmentSibling.firstChild);
              inlineItem.addEventListener('click', () => {
                  this._scrollToSection(inlineItem.id, true, 0);
              });
          }

          _addInlineParagraphListeners(rootElement) {
              rootElement = rootElement || this.shadowRoot;
              const inlineItems = rootElement.querySelectorAll('.textual-info-paragraph-inline');
              if (!inlineItems) {
                  return;
              }
              inlineItems.forEach((item) => {
                      item.addEventListener('click', () => {
                          this._scrollToSection(item.id, true, 0);
                      })
                  }
              );
          }

          // adds a class to the main container to either show or hide the textual info paragraphs
          _setParagraphsVisible(visible) {
              const textElement = this.$.segmented_text_content;
              if (textElement) {
                  visible ? textElement.classList.add('infomode') : textElement.classList.remove('infomode');
              }
          }

          // Display the loading indicator in two cases:
          // 1: If there's no error and the text view is loading, or...
          // 2: If the text view is currently hidden
          _shouldShowLoadingIndicator(error, loading, isTextViewHidden) {
              return ((!error && loading) || isTextViewHidden);
          }

          _putSectionIntoWrapper(section) {
              let wrapperAlreadyExists = false;
              let wrapper;
              if (section.parentNode && section.parentNode.classList.contains('highlight-wrapper')) {
                  section.parentNode.classList.add('highlight-wrapper-highlighted');
                  wrapperAlreadyExists = true;
              } else {
                  if (this._previousElementIsNotFullWrapper(section)) {
                      wrapper = section.previousElementSibling;
                  } else {
                      wrapper = document.createElement('span');
                  }
                  wrapper.classList.add('highlight-wrapper-highlighted');
                  wrapper.classList.add('highlight-wrapper');
                  section.parentNode.insertBefore(wrapper, section);
                  wrapper.appendChild(section.cloneNode(true));
              }
              return wrapper;
          }

          _processLastSection(section, wrapper, idFrom, idTo, isSideBySideView, wrapperAlreadyExists) {
<<<<<<< HEAD
            const paddingBottom = window.getComputedStyle(section).paddingBottom;
=======
              const paddingBottom = window.getComputedStyle(section).paddingBottom;
>>>>>>> 47ea52aa
              if (paddingBottom && paddingBottom !== '0px') {
                  section.style.paddingBottom = '0';
                  section.style.marginBottom = paddingBottom;
              }
              if (idFrom.includes('.') || (idTo && idTo.includes('.'))) {
                  let newSection = section.nextElementSibling;
                  if (isSideBySideView && !wrapperAlreadyExists) {
                      section.remove();
                  }
                  section = newSection;
                  if (!isSideBySideView) {
                      section.classList.add('highlight');
                  }
                  if (isSideBySideView && !wrapperAlreadyExists) {
                      wrapper.appendChild(section.cloneNode(true));
                      section.remove();
                  }

              }
              if (isSideBySideView) {
                  this._addInlineParagraphListeners(wrapper);
              }
          }

          _processParagraphHighlight(section, isSideBySideView, wrapperAlreadyExists, wrapper) {
              let paragraph = section.parentNode;
              const margin = window.getComputedStyle(paragraph).margin;
              requestAnimationFrame(() => {
                  paragraph.style.margin = '0';
              })
              if (isSideBySideView && !wrapperAlreadyExists) {
                  requestAnimationFrame(() => {
                      wrapper.style.padding = margin;
                  })
              } else if (this.chosenTextView === 'none') {
                  requestAnimationFrame(() => {
                      paragraph.style.padding = margin;
                  })
              }
              let newSection = paragraph.nextElementSibling.firstChild;
              if (isSideBySideView && !wrapperAlreadyExists) {
                  section.remove();
              }
              return newSection;
          }

          _processHighlightAndScroll(sectionId, isSmooth) {
              let [idFrom, idTo] = sectionId.split('--');
              idFrom = this._generateId(idFrom);
              idTo = this._generateId(idTo);
              let firstSection = this.shadowRoot.getElementById(idFrom);
              if (!firstSection) {
                  return;
              }
              firstSection = this._getElementToHighlight(firstSection);
              let section = firstSection;
              let toSection = this.shadowRoot.getElementById(idTo);
              if (toSection) {
                  toSection = this._getElementToHighlight(toSection);
              }
              const isSideBySideView = !!(this.chosenTextView === 'isSideBySideView' && this.translatedSutta)
              while (section) {
                  let wrapper;

                  if (isSideBySideView) {
                      wrapper = this._putSectionIntoWrapper();
                  } else {
                      section.classList.add('highlight');
                  }

                  const wrapperAlreadyExists = !wrapper;

                  const margin = window.getComputedStyle(section).margin;
                  if (section === toSection || !toSection) {
                      this._processLastSection(section, wrapper, idFrom, idTo, isSideBySideView, wrapperAlreadyExists);
                      break;
                  } else if (margin && margin !== '0px') {
                      section.style.margin = '0';
                      section.style.padding = margin;
                  }

                  if (section.nextElementSibling === null && section.parentNode.nodeName === 'P') {
                      section = this._processParagraphHighlight(section, isSideBySideView, wrapperAlreadyExists, wrapper);
                  } else {
                      let newSection = section.nextElementSibling;
                      if (isSideBySideView && !wrapperAlreadyExists) {
                          section.remove();
                      }
                      section = newSection;
                  }
                  if (isSideBySideView) {
                      this._addInlineParagraphListeners(wrapper);
                  }
              }
              return firstSection;
          }

          _previousElementIsNotFullWrapper(section) {
              if (!section.previousElementSibling) {
                  return false;
              }
              if (section.nodeName !== 'SC-SEG') {
                  return true;
              } else if (this._hasScSegments(section.previousElementSibling) &&
                  section.previousElementSibling.classList.contains('highlight-wrapper-highlighted')) {
                  return true;
              }
              return false;
          }

          _getElementToHighlight(element) {
              if (element.id.includes('inline') && !element.id.includes('.')) {
                  element = element.parentNode;
              }
              return element.parentNode;
          }

          _generateId(id) {
              if (id && id.includes('.') && !id.includes('inline')) {
                  return `${id}_inline`;
              }
              return id;
          }

          _hasScSegments(wrapper) {
              return wrapper.querySelectorAll('sc-seg').length === 1;
          }

          _removeHighlights() {
              this.shadowRoot.querySelectorAll('.highlight').forEach(v => {
                  v.classList.remove('highlight');
                  v.classList.remove('last-highlight');
              })
              this.shadowRoot.querySelectorAll('.highlight-wrapper-highlighted').forEach(v => {
                  v.classList.remove('highlight-wrapper-highlighted');
              })
          }

          _disableHighlightWrappers() {
              this.shadowRoot.querySelectorAll('.highlight-wrapper').forEach(v => {
                  v.classList.remove('highlight-wrapper');
                  v.classList.add('disabled-highlight-wrapper');
              })
          }

          // Scrolls to the chosen section
          _scrollToSection(sectionId, isSmooth, delay) {
              if (!sectionId) {
                  return;
              }
              this._removeHighlights();
              if (sectionId && sectionId.includes('.') &&
                  (this.chosenTextView === 'none' || !this.translatedSutta)) {
                  return;
              }
              setTimeout(() => {
                  const firstSection = this._processHighlightAndScroll(sectionId);
                  firstSection.scrollIntoView({
                      behavior: isSmooth ? 'smooth' : 'instant',
                      block: 'start',
                      inline: 'nearest'
                  });
              }, delay);
          }

          _scrollToSectionInUrl() {
              let textualInfoId = '';
              const bodyStyle = window.getComputedStyle(document.body);
              const xlScreenWidth = JSON.parse(bodyStyle.getPropertyValue('--sc-screen-xl').replace('px', ''));
              if (window.innerWidth < xlScreenWidth) {
                  textualInfoId = `${window.location.hash.substr(1)}_inline`;
              } else {
                  textualInfoId = `${window.location.hash.substr(1)}`;
              }
              this._scrollToSection(textualInfoId, false, 2000);
          }

          _changeScript(toScript) {
              if (!this.rootSutta || this.rootSutta.lang !== 'pli') {
                  return;
              }
              const segments = this.shadowRoot.querySelectorAll('.original-text');
              const tooltips = this.shadowRoot.querySelectorAll('paper-tooltip');
              const scriptNames = Object.keys(this.scriptIsoCodes);
              if (this.hasScriptBeenChanged) {
                  this._resetScript(segments, tooltips);
              }
              if (toScript === 'latin') {
                  this.$.segmented_text_content.classList.add('latin-script');
                  // set the latin text segment iso codes, if not set already
                  if (!this.$.segmented_text_content.querySelector(`.original-text[lang='pli-Latn']`)) {
                      segments.forEach((item) => this._setScriptISOCode(item, this.rootLang));
                  }
                  this.hasScriptBeenChanged = false;
              } else if (scriptNames.includes(toScript)) { // if the script name is valid:
                  this._setScript(toScript, segments, tooltips);
                  this.hasScriptBeenChanged = true;
              }
              if (!this.translatedSutta) { // if we're in a segmented root text, set the top text div lang attribute:
                  this._setScriptISOCode(this.shadowRoot.querySelector('#text'), this.rootLang);
              } else {
                  this.shadowRoot.querySelector('#text').removeAttribute('lang');
              }
              this._addInlineParagraphListeners();
          }

          _setScriptISOCode(targetNode, langAttr) {
              if (langAttr === 'pli' && this.paliScript) {
                  langAttr += `-${this.scriptIsoCodes[this.paliScript]}`;
              }
              targetNode.setAttribute('lang', langAttr);
          }

          _resetScript(segments, tooltips) {
              Object.keys(this.scriptIsoCodes).forEach((scriptName) => {
                  this.$.segmented_text_content.classList.remove(`${scriptName}-script`);
              });
              Array.from(segments).forEach(item => {
                  let words = item.querySelectorAll('.word');
                  Array.from(words).forEach(word => word.innerHTML = word.dataset.latin_text || word.innerHTML);
              });
              Array.from(tooltips).forEach(item => item.innerHTML = this.rootSutta.strings[item.id]);
          }

          _setScript(scriptName, segments, tooltips) {
              this.$.segmented_text_content.classList.add(`${scriptName}-script`);
              const t = new Transliterator();
              const scriptFunctionName = `to${this._capitalize(scriptName)}`;
              this._ensureSpansExist();
              this._setScriptOfSegments(segments, scriptFunctionName, t);
              Array.from(tooltips).forEach(item => item.innerHTML = t[scriptFunctionName](item.innerHTML));
          }

          _ensureSpansExist() {
              if (!this.spansForWordsGenerated) {
                  this._conditionallyPutWordsIntoSpans();
              }
          }

          _setScriptOfSegments(segments, scriptFunctionName, t) {
              Array.from(segments).forEach(item => {
                  this._setScriptISOCode(item, this.rootLang);
                  let words = item.querySelectorAll('.word');
                  Array.from(words).forEach(word => {
                      word.dataset.latin_text = word.innerHTML;
                      word.innerHTML = t[scriptFunctionName](word.innerHTML);
                  })
              });
          }

          _capitalize(text) {
              return text.charAt(0).toUpperCase() + text.slice(1);
          }

          _loadingChanged() {
              this.isTextViewHidden = this.isLoading;
          }

          _shouldShowError(rootSutta, translatedSutta) {
              try {
                  if (!translatedSutta) {
                      return rootSutta ? !(rootSutta.strings) : true;
                  }
                  return !(translatedSutta.strings);
              } catch (e) {
                  console.error(e);
              }
          }

          // Lookup word start
          _putGraphsIntoSpans(selector) {
              this._startGeneratingSpans(selector, 'graph');
          }

          _putWordsIntoSpans(selector) {
              this._startGeneratingSpans(selector, 'word');
          }

          _startGeneratingSpans(selector, unit) {
              let segments = this.shadowRoot.querySelectorAll(selector);
              segments = Array.from(segments);
              let empty = true;
              while (segments.length > 0) {
                  const segment = segments.shift();
                  if (!segment) {
                      return;
                  }
                  empty = false;
                  this._putSegmentIntoSpans(segment, unit, this);
                  this._addLookupTooltips(segment, this);
              }
              if (empty) {
                  return;
              }
              if (unit === 'word') {
                  this.spansForWordsGenerated = true;
              } else if (unit === 'graph') {
                  this.spansForGraphsGenerated = true;
              }
          }

          _putSegmentIntoSpans(segment, unit, that) {
              const text = segment.innerHTML;
              let div = document.createElement('div');
              div.innerHTML = text;
              that._recurseDomChildren(div, true, unit);
              segment.innerHTML = div.innerHTML.replace(/%spfrnt%/g, `<span class="word">`).replace(/%spback%/g, '</span>');
          }

          _recurseDomChildren(start, output, unit) {
              let nodes;
              if (start.childNodes) {
                  nodes = start.childNodes;
                  this._loopNodeChildren(nodes, output, unit);
              }
          }

          _loopNodeChildren(nodes, output, unit) {
              let node;
              for (let i = 0; i < nodes.length; i++) {
                  node = nodes[i];
                  if (node.classList && (node.classList.contains('image-link') ||
                          node.classList.contains('textual-info-paragraph'))) {
                      continue;
                  }
                  this._addSpanToNode(node, unit);
                  if (node.childNodes) {
                      this._recurseDomChildren(node, output, unit);
                  }
              }
          }

          _addSpanToNode(node, unit) {
              const NODE_TYPE_TEXT = 3;
              if (node.nodeType !== NODE_TYPE_TEXT) return;
              let tt = node.data;
              let strArr = tt.split(/\s+/g);
              let str = '';
              for (let i = 0; i < strArr.length; i++) if (strArr[i]) {
                  if (unit === 'word') {
                      str += `%spfrnt%${strArr[i]}%spback% `;
                  } else if (unit === 'graph') {
                      for (let graph of strArr[i]) {
                          str += `%spfrnt%${graph}%spback%`;
                      }
                      str += ' ';
                  }
              }
              node.data = str;
          }

          _addPopupTooltips(textContent) {
              const transliterator = new Transliterator();
              Array.from(textContent.querySelectorAll('.translated-text')).forEach(segment => {
                      let tooltip = document.createElement('paper-tooltip');
                      let states = { isWordHovered: false, isTooltipHovered: false, isTooltipShown: false };
                      this._setTooltipOptions(tooltip);
                      segment.addEventListener('mouseover', (e) => {
                          if (this.chosenTextView !== 'popup') return;
                          requestAnimationFrame(() => {
                              segment.style.color = this._getAccentColor();
                              states.isWordHovered = true;
                              this._showPopupTooltip(segment, tooltip, states, e, transliterator);
                          });
                      });
                      segment.addEventListener('mouseout', (e) => {
                          states.isWordHovered = false;
                          this._resetColor(states, segment);
                          this._removeTooltip(segment, tooltip, states, e);
                      });
                      tooltip.addEventListener('mouseover', (e) => {
                          states.isTooltipHovered = true;
                      });
                      tooltip.addEventListener('mouseout', (e) => {
                          states.isTooltipHovered = false;
                          this._removeTooltip(segment, tooltip, states, e);
                      });
                  }
              );
          }

          _showPopupTooltip(segment, tooltip, states, e, transliterator) {
              tooltip.innerHTML = this._transliterateFragment(this.rootSutta.strings[segment.id], transliterator);
              segment.appendChild(tooltip);
              requestAnimationFrame(() => {
                  if (states.isWordHovered && !states.isTooltipShown) {
                      tooltip.show();
                      states.isTooltipShown = true;
                  }
              });
          };

          _transliterateFragment(fragment, transliterator) {
              if (this.paliScript === 'latin') {
                  return fragment;
              } else {
                  const scriptFunctionName = `to${this._capitalize(this.paliScript)}`;
                  return transliterator[scriptFunctionName](fragment);
              }
          }

          _showLookupTooltip(v, tooltip, paliLookup, states, e) {
              let lookupResult = paliLookup.lookupWord(v.dataset.latin_text || v.innerText);
              tooltip.innerHTML = lookupResult.html;
              v.parentNode.insertBefore(tooltip, v.nextSibling);
              if (states.isWordHovered && !states.isTooltipShown) {
                  v.id = `lookup_target${this.tooltipCount}`;
                  tooltip.for = `lookup_target${this.tooltipCount}`;
                  this.tooltipCount++;
                  tooltip.show();
                  states.isTooltipShown = true;
              }
          }

          _removeTooltip(word, tooltip, states, e) {
              requestAnimationFrame(() => {
                  if (!states.isWordHovered && !states.isTooltipHovered) {
                      word.style.color = '';
                      if (word.nodeName !== 'SC-SEG') {
                          word.removeAttribute('id');
                      }
                      tooltip.hide();
                      states.isTooltipShown = false;
                  }
              });
          }

          _addLookupTooltips(textContainer) {
              let paliLookup = this.shadowRoot.querySelector('#pali_lookup');
              textContainer.querySelectorAll('.word').forEach((word) => {
                  let tooltip = document.createElement('paper-tooltip');
                  let states = { isWordHovered: false, isTooltipHovered: false, isTooltipShown: false };
                  this._setTooltipOptions(tooltip);
                  word.addEventListener('mouseover', (e) => {
                      if (this.isPaliLookupEnabled) {
                          requestAnimationFrame(() => {
                              word.style.color = this._getAccentColor(); // It can not be in class because of some strange bug in some cases.
                              states.isWordHovered = true;
                              this._showLookupTooltip(word, tooltip, paliLookup, states, e);
                          });
                      }
                  });
                  word.addEventListener('mouseout', (e) => {
                      states.isWordHovered = false;
                      this._resetColor(states, word);
                      this._removeTooltip(word, tooltip, states, e);
                  });
                  tooltip.addEventListener('mouseover', (e) => {
                      states.isTooltipHovered = true;
                  });
                  tooltip.addEventListener('mouseout', (e) => {
                      states.isTooltipHovered = false;
                      this._removeTooltip(word, tooltip, states, e);
                  });
              })
          }

          _setTooltipOptions(tooltip) {
              tooltip.classList.add('lookup-tooltip');
              tooltip.animationDelay = 0;
              tooltip.position = 'top';
              tooltip.manualMode = true;
              tooltip.fitToVisibleBounds = true;
              tooltip.offset = 0;
              tooltip.style['padding-bottom'] = '.2em';
          }

          _getAccentColor() {
              const bodyStyle = window.getComputedStyle(document.body);
              return bodyStyle.getPropertyValue('--sc-primary-accent-color');
          }

          _conditionallyPutIntoSpans(lang) {
              if (this.translatedSutta && this.translatedSutta.lang === lang) {
                  this._putIntoSpans('.translated-text', lang);
              } else if (this.rootSutta.lang === lang) {
                  if (this.shadowRoot.querySelector('.original-text')) {
                      this._putIntoSpans('.original-text', lang);
                  }
              }
          }

          _putIntoSpans(selector, lang) {
              if (lang === 'pli') {
                  this._putWordsIntoSpans(selector);
              } else if (lang === 'lzh') {
                  this._putGraphsIntoSpans(selector);
              }
          }

          _resetColor(states, word) {
              requestAnimationFrame(() => {
                  if (!states.isTooltipHovered) {
                      word.style.color = '';
                  }
              });
          }

          _chineseLookupStateChanged() {
              if (this.hidden) {
                  return;
              }
              if (this.isChineseLookupEnabled) {
                  if (!this.spansForGraphsGenerated) {
                      this._conditionallyPutIntoSpans('lzh');
                  }
              }
          }

          _getClosestSegmentSibling(node) {
              while (node.nextElementSibling !== null) {
                  if (node.nextElementSibling.nodeName === 'SC-SEG') {
                      return node.nextElementSibling;
                  }
                  node = node.nextElementSibling;
              }
              return null;
          }

          _paliLookupStateChanged() {
              if (this.hidden) {
                  return;
              }
              if (this.isPaliLookupEnabled) {
                  if (!this.spansForWordsGenerated) {
                      this._conditionallyPutWordsIntoSpans();
                  }
              }
          }

          _conditionallyPutWordsIntoSpans() {
              if (this.translatedSutta &&
                  (this.translatedSutta.lang === 'pli' || this.translatedSutta.lang === 'lzh')) {
                  this._putWordsIntoSpans('.translated-text');
              } else if (this.rootSutta.lang === 'pli' || this.rootSutta.lang === 'lzh') {
                  if (this.shadowRoot.querySelector('.original-text')) {
                      this._putWordsIntoSpans('.original-text');
                  }
              }
          }

          _applyFirefoxShadyDomFix() {
              if (navigator.userAgent.includes('Firefox')) {
                  this.isTextViewHidden = true;
                  requestAnimationFrame(() => {
                      this.$.segmented_text_content.innerHTML = this.$.segmented_text_content.innerHTML;
                      this.isTextViewHidden = false;
                  });
              }
          }
      }

      customElements.define(SCSegmentedText.is, SCSegmentedText);
  </script>
</dom-module><|MERGE_RESOLUTION|>--- conflicted
+++ resolved
@@ -591,11 +591,7 @@
           }
 
           _processLastSection(section, wrapper, idFrom, idTo, isSideBySideView, wrapperAlreadyExists) {
-<<<<<<< HEAD
             const paddingBottom = window.getComputedStyle(section).paddingBottom;
-=======
-              const paddingBottom = window.getComputedStyle(section).paddingBottom;
->>>>>>> 47ea52aa
               if (paddingBottom && paddingBottom !== '0px') {
                   section.style.paddingBottom = '0';
                   section.style.marginBottom = paddingBottom;
