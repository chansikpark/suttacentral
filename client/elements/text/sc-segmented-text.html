<link rel="import" href="../../bower_components/polymer/polymer.html">
<link rel="import" href="../../bower_components/paper-tooltip/paper-tooltip.html">
<link rel="import" href="../../bower_components/paper-spinner/paper-spinner-lite.html">
<link rel="import" href="../../bower_components/paper-toast/paper-toast.html">
<link rel="import" href="../../bower_components/iron-meta/iron-meta.html">
<link rel="import" href="../../bower_components/iron-icon/iron-icon.html">
<link rel="import" href="../../bower_components/app-localize-behavior/app-localize-behavior.html">

<link rel="import" href="../../elements/text/sc-text-options.html">
<link rel="import" href="../../styles/sc-text-styles.html">
<link rel="import" href="../../styles/sc-text-heading-styles.html">
<link rel="import" href="../../styles/sc-text-paragraph-num-styles.html">
<link rel="import" href="../../elements/lookups/sc-pli.html">
<link rel="import" href="../../elements/lookups/sc-lzh2en.html">
<link rel="import" href="../../elements/lookups/sc-lookup-styles.html">
<link rel="import" href="../../img/sc-svg-icons.html">

<dom-module id="sc-segmented-text">

  <template>
    <style
        include="sc-text-styles sc-text-heading-styles sc-text-paragraph-num-styles sc-lookup-styles">
      :host {
        --iron-icon-fill-color: var(--sc-disabled-text-color);
        --iron-icon-height: calc(var(--sc-size-sm) * 1.5);
        --iron-icon-width: calc(var(--sc-size-sm) * 1.5);
      }

      .image-link {
        cursor: pointer;
      }

      .image-book-link {
        margin-bottom: .5em;
        margin-left: .2em;
      }

      .image-book-link:before {
        display: none;
      }

      .text-center {
        text-align: center;
      }

      .margin-top-xl {
        margin-top: 10vh;
      }

      .loading-indicator {
        @apply --sc-skolar-font-size-s;
        text-align: center;
        height: 60px;
      }

      .highlight-wrapper {
        display: flex;
      }

      .disabled-highlight-wrapper {
        display: block;
      }

      .highlight,
      .highlight-wrapper-highlighted {
        background-color: var(--sc-disabled-text-color-opaque);
      }

      article p,
      .word,
      .translated-text,
      .original-text {
        transition: background-color 300ms ease-in;
      }

    </style>

    <iron-meta id="meta"></iron-meta>

    <div class="loading-indicator" hidden$="[[!_shouldShowLoadingIndicator(error, isLoading, isTextViewHidden)]]">
      <paper-spinner-lite active="[[isLoading]]"></paper-spinner-lite>
    </div>

    <div id="segmented_text_content" class="html-text-content" inner-h-t-m-l="[[markup]]"
         hidden$="[[isTextViewHidden]]"></div>

    <template is="dom-if" if="[[_shouldShowError(rootSutta, translatedSutta)]]">
      <div class="text-center margin-top-xl">
        <h2>{{ localize('error404') }}</h2>
        <h3>{{ localize('couldNotFind') }}</h3>
      </div>
    </template>

    <sc-pali-lookup id="pali_lookup"></sc-pali-lookup>
    <sc-chinese-lookup id="chinese_lookup"></sc-chinese-lookup>

  </template>

  <script>
      /**
       * @extends {Polymer.Element}
       * @appliesMixin Polymer.AppLocalizeBehavior
       */
      class SCSegmentedText extends Polymer.mixinBehaviors([Polymer.AppLocalizeBehavior], ReduxMixin(Polymer.Element)) {
          static get is() {
              return 'sc-segmented-text';
          }

          static get properties() {
              return {
                  rootSutta: {
                      type: Object
                  },
                  translatedSutta: {
                      type: Object
                  },
                  // If true, shows the paragraph numbers on the right of the text.
                  showParagraphs: {
                      type: Boolean,
                      statePath: 'textOptions.paragraphsEnabled',
                      observer: '_computeParagraphs'
                  },
                  paragraphs: {
                      type: Array,
                      statePath: 'textOptions.paragraphDescriptions'
                  },
                  paragraphTitles: {
                      type: Object
                  },
                  rootAuthor: {
                      type: String
                  },
                  rootLang: {
                      type: String
                  },
                  rootTitle: {
                      type: String
                  },
                  translationAuthor: {
                      type: String
                  },
                  translationLang: {
                      type: String
                  },
                  translatedTitle: {
                      type: String
                  },
                  isLoading: {
                      type: Boolean,
                      observer: '_loadingChanged'
                  },
                  error: {
                      type: Object
                  },
                  isTextViewHidden: {
                      type: Boolean,
                      value: false
                  },
                  hidden: {
                      type: Boolean
                  },
                  chosenTextView: {
                      type: String,
                      statePath: 'textOptions.segmentedSuttaTextView',
                      observer: '_setViewOptions'
                  },
                  paliScript: {
                      type: String,
                      statePath: 'textOptions.script',
                      observer: '_changeScript'
                  },
                  markup: {
                      type: String,
                      observer: '_updateView'
                  },
                  isPaliLookupEnabled: {
                      type: Boolean,
                      statePath: 'textOptions.paliLookupActivated',
                      observer: '_paliLookupStateChanged'
                  },
                  tooltipCount: {
                      type: Number,
                      value: 0
                  },
                  spansForWordsGenerated: {
                      type: Boolean,
                      value: false
                  },
                  spansForGraphsGenerated: {
                      type: Boolean,
                      value: false
                  },
                  isChineseLookupEnabled: {
                      type: Boolean,
                      statePath: 'textOptions.chineseLookupActivated',
                      observer: '_chineseLookupStateChanged'
                  },
                  scriptIsoCodes: {
                      type: Object,
                      value: {
                          'latin': 'Latn',
                          'sinhala': 'Sinh',
                          'devanagari': 'Deva',
                          'thai': 'Thai',
                          'myanmar': 'Mymr'
                      }
                  },
                  segmentedIDsAdded: {
                      type: Boolean,
                      value: false
                  },
                  hasScriptBeenChanged: {
                      type: Boolean,
                      value: false
                  },
                  language: {
                      type: String,
                      statePath: 'siteLanguage',
                      observer: '_siteLanguageChanged'
                  },
                  fallbackLanguage: {
                      type: String,
                      value: 'en'
                  },
                  currentId: {
                      type: String,
                      value: ''
                  }
              }
          }

          static get actions() {
              return {
                  changeToolbarTitle(title) {
                      return {
                          type: 'CHANGE_TOOLBAR_TITLE',
                          title: title
                      };
                  },
                  changeSuttaMetaText(metaText) {
                      return {
                          type: 'CHANGE_SUTTA_META_TEXT',
                          metaText: metaText
                      }
                  },
                  chooseSegmentedSuttaTextView(viewNumber) {
                      return {
                          type: 'CHOOSE_SEGMENTED_SUTTA_TEXT_VIEW',
                          view: viewNumber
                      }
                  }
              }
          }

          connectedCallback() {
              super.connectedCallback();
              this.loadResources(this.resolveUrl(`/localization/elements/sc-text/en.json`), this.fallbackLanguage, true);
              this.addEventListener('click', () => {
                  setTimeout(() => {
                      this._scrollToSection(window.location.hash.substr(1), true, 0);
                  }, 0);
              });
              // Scroll to the section after the hash sign in the url:
              setTimeout(() => {
                  this._scrollToSection(window.location.hash.substr(1), false, 500);
              }, 0);
          }

          _siteLanguageChanged() {
              this.loadResources(this.resolveUrl(`/localization/elements/sc-text/${this.language}.json`), this.language, true);
          }

          _updateView() {
              if (!this.markup) {
                  return;
              }
              this.currentId = '';
              this._resetViewOptions();
              this._setRootAttributes();
              this._setTranslatedAttributes();
              this._updateToolbar();
              this._addTextContent();
              this._computeParagraphs();
              this.dispatch('changeSuttaMetaText', this._computeMeta());
          }

          _addTextContent() {
              this._applyFirefoxShadyDomFix();
              if (this.translatedSutta) {
                  this._addPrimaryText(this.translatedSutta.strings);
                  if (this.translatedSutta.lang === 'pli' || this.translatedSutta.lang === 'lzh') {
                      this._putIntoSpans('.translated-text', this.rootSutta.lang);
                  }
              } else {
                  this._addPrimaryText(this.rootSutta.strings);
                  if (this.rootSutta.lang === 'pli' || this.rootSutta.lang === 'lzh') {
                      this._putIntoSpans('.translated-text', this.rootSutta.lang);
                  }
              }
          }

          _setRootAttributes() {
              if (!this.rootSutta) {
                  this.rootAuthor = this.rootLang = this.rootTitle = null;
                  return;
              }
              this.rootAuthor = this.rootSutta.author;
              this.rootLang = this.rootSutta.lang;
              this.rootTitle = this.rootSutta.title;
          }

          _setTranslatedAttributes() {
              if (!this.translatedSutta) {
                  this.translationAuthor = this.translationLang = this.translatedTitle = null;
                  return;
              }
              this.translationAuthor = this.translatedSutta.author;
              this.translationLang = this.translatedSutta.lang;
              this.translatedTitle = this.translatedSutta.title;
          }

          _updateToolbar() {
              if (!this.translatedSutta && !this.rootSutta) {
                  setTimeout(() => {
                      this.dispatch('changeToolbarTitle', this.localize('suttaNotFound'));
                  }, 500);
                  return;
              }
              this.dispatch('changeToolbarTitle',
                  `${this.translatedTitle || this.rootTitle} — ${this.translationAuthor || this.rootAuthor}`);
          }

          // returns the meta-data from the loaded sutta text
          _computeMeta() {
              if (this.translatedSutta && this.translatedSutta.author_blurb) {
                  return this.translatedSutta.author_blurb[this.translationLang] || this.localize('noMetadata');
              } else if (this.rootSutta && this.rootSutta.author_blurb) {
                  return this.rootSutta.author_blurb[Object.keys(this.rootSutta.author_blurb)[0]]
              } else {
                  return this.localize('noMetadata');
              }
          }

          // if the base html and the pali texts have been fully loaded, the setting from the
          // settings-menu for the relevant view is implemented by adding relevant class
          // or by adding a paper-tooltip and populating this with the pali text in the chosen script.
          _setViewOptions() {
              if (!this.markup || !this.translatedSutta) {
                  return;
              }
              this._removeHighlights();
              this._disableHighlightWrappers();
              const textContent = this.$.segmented_text_content;
              this._resetViewOptions();
              switch (this.chosenTextView) {
                  case 'sidebyside':
                      textContent.classList.add('side-by-side');
                      this._showComplexView();
                      break;
                  case 'linebyline':
                      textContent.classList.add('line-by-line');
                      this._showComplexView();
                      break;
                  case 'popup':
                      this._addPopupTooltips(textContent);
                      break;
              }
          }

          // Sets options for displaying the side-by-side and line-by-line segmented views ('complex views').
          _showComplexView() {
              requestAnimationFrame(() => {
                  this._addSecondaryText();
                  this._changeScript(this.paliScript);
                  this._toggleSegmentedTextualInfo(true);
              });
          }

          // reset all classes and remove tooltips.
          _resetViewOptions() {
              this.$.segmented_text_content.classList.remove('side-by-side', 'line-by-line', 'show-pali');
              Array.from(this.shadowRoot.querySelectorAll('paper-tooltip')).forEach(item =>
                  item.parentNode.removeChild(item)
              );
              Array.from(this.shadowRoot.querySelectorAll('.translated-text')).forEach(item =>
                  item.classList.remove('highlightable-segment')
              );
              if (this.translatedSutta) {
                  Array.from(this.shadowRoot.querySelectorAll('.original-text')).forEach(item => {
                      item.parentNode.removeChild(item);
                  });
              }
              this._toggleSegmentedTextualInfo(false);
          }

          _toggleSegmentedTextualInfo(showSegmentedIDs) {
              const textContent = this.shadowRoot.querySelector('#segmented_text_content');
              if (showSegmentedIDs) {
                  textContent.classList.add('segmented-infomode');
              } else {
                  textContent.classList.remove('segmented-infomode');
              }
          }

          _addPrimaryText(textStrings) {
              const textContainer = this.shadowRoot.querySelector('#segmented_text_content');
              const segments = textContainer.getElementsByTagName('sc-seg');
              try {
                  this._setPrimaryTextSegmentProperties(segments);
                  this._insertPrimaryTextIntoSegments(textStrings, textContainer);
                  this._deleteEmptySegments();
              }
              catch (e) {
                  console.error(e);
              }
          }

          _setPrimaryTextSegmentProperties(segments) {
              let segmentClass, classToDelete, langAttr;
              if (this.translatedSutta) {
                  segmentClass = 'translated-text';
                  classToDelete = 'original-text';
                  langAttr = this.translationLang;
              } else {
                  segmentClass = 'original-text';
                  classToDelete = 'translated-text';
                  langAttr = this.rootLang;
              }
              Array.from(segments).forEach(segment => {
                      segment.classList.add(segmentClass);
                      segment.classList.remove(classToDelete);
                      this._setScriptISOCode(segment, langAttr);
                      segment.innerHTML = '';
                  }
              );
          }

          _insertPrimaryTextIntoSegments(textStrings, textContainer) {
              Object.entries(textStrings).forEach(([key, value]) => {
                  if (!key.startsWith('_')) {
                      let subkey = key.replace(/:/g, '\\\:').replace(/\./g, '\\\.');
                      const segment = textContainer.querySelector(`#${subkey}`);
                      segment.innerHTML = value + ' ';
                  }
              });
          }

          _deleteEmptySegments() {
              const pTags = this.shadowRoot.querySelectorAll('p');
              Array.from(pTags).forEach(p => {
                  const segments = Array.from(p.querySelectorAll('sc-seg'));
                  let containsText = false;
                  for (let i = 0; i < segments.length; i++) {
                      if (segments[i].innerText !== '') {
                          containsText = true;
                          break;
                      }
                  }
                  if (!containsText) p.remove();
              })
          }

          // creates a second 'sc-element' behind every 'sc-element' in the base markup and
          // populates that with the corresponding pali text segment.
          _addSecondaryText() {
              const textContainer = this.$.segmented_text_content;
              if (!this.shadowRoot.querySelector('.original-text')) {
                  const stringsArr = Object.entries(this.rootSutta.strings);
                  stringsArr.forEach(item => {
                      this._insertSecondaryTextSegment(item);
                  });
                  if (this.rootSutta.lang === 'pli' || this.rootSutta.lang === 'lzh') {
                      this._putIntoSpans('.original-text', this.rootSutta.lang);
                  }
              }
              textContainer.classList.add('latin-script');
          }

          _insertSecondaryTextSegment([key, content]) {
              if (!key.startsWith('_')) {
                  const subkey = key.replace(/:/g, '\\\:').replace(/\./g, '\\\.');
                  const segment = this.$.segmented_text_content.querySelector(`#${subkey}`);
                  const newSegment = document.createElement('sc-seg');
                  newSegment.id = key;
                  newSegment.classList.add('original-text');
                  newSegment.innerHTML = content + ' ';
                  this._setScriptISOCode(newSegment, this.rootLang);
                  segment.parentNode.insertBefore(newSegment, segment.nextSibling);
              }
          }

          // After the paragraph list has been loaded, adds relevant data to the placeholders in the sutta text file.
          _computeParagraphs() {
              const uid = (this.rootSutta || this.translatedSutta).uid;
              let divisionId = /^[a-z]+/.exec(uid)[0];
              if (divisionId === 'pli') {
                  divisionId = 'vi';
              }
              this._setParagraphsVisible(this.showParagraphs);
              const paragraphsAdded = this.$.segmented_text_content
                  .querySelector('.textual-info-paragraph:not(.textual-info-paragraph-inline)') !== null;
              if (paragraphsAdded) return;
              if (this.paragraphs && this.showParagraphs) {
                  this.paragraphs.forEach((paragraph) => {
                      const refs = this.$.segmented_text_content.querySelectorAll(`.${paragraph.uid}`);
                      Array.from(refs).forEach((item) => {
                          if (!item.id.includes('2ed')
                              && (item.id.startsWith('pts-vp-pli') || item.id.match(/pts[1-9]/))) {
                              this._processVolPageInfo(item, divisionId, paragraph);
                          } else {
                              this._addParagraphData(item, paragraph);
                          }
                          this._addInlineParagraph(item, divisionId, paragraph);
                      });
                  });
              }
              // Add segmented textal information paragraphs if not added already
              if (!this.segmentedIDsAdded) {
                  this._addSegmentedTextualInfoElements();
              }
              this._scrollToSectionInUrl();
          }

          _processVolPageInfo(item, divisionId, paragraph) {
<<<<<<< HEAD
              if (!paragraph || !divisionId || !item) {
                  return;
              }
=======
>>>>>>> 3be19812
              let prefix = /[^\d]+/.exec(item.id)[0];
              const suffix = item.id.substring(prefix.length);
              let [vol, pageNumber] = suffix.split('.');
              if (vol.includes('ed')) {
                  let ed;
                  [ed, vol] = vol.split('ed');
                  prefix += `${ed}ed`;
              }
              let displayText = `${vol}.${pageNumber}`;
              if (!pageNumber) {
                  pageNumber = vol;
                  vol = '1';
                  displayText = `${pageNumber}`;
              }
              pageNumber = Number(pageNumber);
              vol = Number(vol);
              if (vol === 0) {
                  displayText = `${pageNumber}`;
                  vol = 1;
              }
              setTimeout(() => {
                  item.innerHTML = `
                                <div class="image-link" title="${paragraph ? paragraph.description : ''}">
                                    <span class="${prefix}">${displayText}</span>
                                    <iron-icon title="${this.localize('viewImage')}" class="image-book-link" icon="sc-svg-icons:book">
                                    </iron-icon>
                                </div>
                            `;
                  item.classList.add('image-book-link');
                  item.classList.add('textual-info-paragraph');
                  item.addEventListener('click', () => {
                      this.dispatchEvent(new CustomEvent('show-image', {
                          detail: { vol: vol, division: divisionId, pageNumber: pageNumber },
                          bubbles: true,
                          composed: true
                      }));
                  });
              }, 500);
          }

          _addSegmentedTextualInfoElements() {
              const segments = this.shadowRoot.querySelectorAll('sc-seg');
              Array.from(segments).forEach((segment) => {
                  const parId = segment.id.split(':')[1];
                  // The 0 level is to be ignored when adding segmented IDs:
                  if (parId[0] === '0') {
                      return;
                  }
                  this._insertSegmentedParagraph(parId, segment);
              });
              this.segmentedIDsAdded = true;
          }

          _insertSegmentedParagraph(parId, segment) {
              // Don't insert duplicate segments
              if (this.translatedSutta && segment.classList.contains('original-text')) {
                  return;
              }
              const inlineParagraph = document.createElement('a');
              inlineParagraph.classList.add('textual-info-paragraph', 'segmented-textual-info-paragraph',
                  'textual-info-paragraph-inline', 'sc');
              inlineParagraph.id = `${parId}_inline`;
              inlineParagraph.innerText = parId;
              inlineParagraph.href = `#${parId}`;
              inlineParagraph.title = this.localize('segmentNumber');
              inlineParagraph.addEventListener('click', () => {
                  this._scrollToSection(inlineParagraph.id, true, 0)
              });
              requestAnimationFrame(() => {
                  segment.insertBefore(inlineParagraph, segment.firstChild);
              });
              return inlineParagraph;
          }

          _addParagraphData(item, data) {
              item.innerHTML = item.id.replace(data.uid, '');
              item.title = data.description;
              item.href = `#${item.id}`;
              item.classList.add('textual-info-paragraph');
          }

          _addInlineParagraph(item, divisionId) {
              const segmentSibling = this._getClosestSegmentSibling(item);
              if (!segmentSibling) {
                  return;
              }
              const inlineItem = item.cloneNode(true);
              if (item.id.startsWith('pts')) {
                  this._processVolPageInfo(inlineItem, divisionId);
              }
              inlineItem.classList.add('textual-info-paragraph-inline');
              inlineItem.id = `${inlineItem.id}_inline`;
              segmentSibling.insertBefore(inlineItem, segmentSibling.firstChild);
              inlineItem.addEventListener('click', () => {
                  this._scrollToSection(inlineItem.id, true, 0);
              });
          }

          _addInlineParagraphListeners(rootElement) {
              rootElement = rootElement || this.shadowRoot;
              const inlineItems = rootElement.querySelectorAll('.textual-info-paragraph-inline');
              if (!inlineItems) {
                  return;
              }
              inlineItems.forEach((item) => {
                      item.addEventListener('click', () => {
                          this._scrollToSection(item.id, true, 0);
                      })
                  }
              );
          }

          // adds a class to the main container to either show or hide the textual info paragraphs
          _setParagraphsVisible(visible) {
              const textElement = this.$.segmented_text_content;
              if (textElement) {
                  visible ? textElement.classList.add('infomode') : textElement.classList.remove('infomode');
              }
          }

          // Display the loading indicator in two cases:
          // 1: If there's no error and the text view is loading, or...
          // 2: If the text view is currently hidden
          _shouldShowLoadingIndicator(error, loading, isTextViewHidden) {
              return ((!error && loading) || isTextViewHidden);
          }

          _putSectionIntoWrapper(section) {
              let wrapperAlreadyExists = false;
              let wrapper;
              if (section.parentNode && section.parentNode.classList.contains('highlight-wrapper')) {
                  section.parentNode.classList.add('highlight-wrapper-highlighted');
                  wrapperAlreadyExists = true;
              } else {
                  if (this._previousElementIsNotFullWrapper(section)) {
                      wrapper = section.previousElementSibling;
                  } else {
                      wrapper = document.createElement('span');
                  }
                  wrapper.classList.add('highlight-wrapper-highlighted');
                  wrapper.classList.add('highlight-wrapper');
                  section.parentNode.insertBefore(wrapper, section);
                  wrapper.appendChild(section.cloneNode(true));
              }
              return wrapper;
          }

          _processLastSection(section, wrapper, idFrom, idTo, isSideBySideView, wrapperAlreadyExists) {
              const paddingBottom = window.getComputedStyle(section).paddingBottom;
              const marginTop = window.getComputedStyle(section).marginTop;
              if (paddingBottom && paddingBottom !== '0px') {
                  section.style.paddingBottom = '0';
                  section.style.marginBottom = paddingBottom;
              }
              if (marginTop && marginTop !== '0px') {
                  section.style.marginTop = '0';
                  section.style.paddingTop = marginTop;
              }

              if (idFrom.includes('.') || (idTo && idTo.includes('.'))) {
                  let newSection = section.nextElementSibling;
                  if (isSideBySideView && !wrapperAlreadyExists) {
                      section.remove();
                  }
                  section = newSection;
                  if (!isSideBySideView) {
                      section.classList.add('highlight');
                  }
                  if (isSideBySideView && !wrapperAlreadyExists) {
                      wrapper.appendChild(section.cloneNode(true));
                      section.remove();
                  }

              }
              if (isSideBySideView) {
                  this._addInlineParagraphListeners(wrapper);
              }
          }

          _processParagraphHighlight(section, isSideBySideView, wrapperAlreadyExists, wrapper) {
              let paragraph = section.parentNode;
              const margin = window.getComputedStyle(paragraph).margin;
              requestAnimationFrame(() => {
                  paragraph.style.margin = '0';
              });
              if (isSideBySideView && !wrapperAlreadyExists) {
                  requestAnimationFrame(() => {
                      wrapper.style.padding = margin;
                  })
              } else if (this.chosenTextView === 'none') {
                  requestAnimationFrame(() => {
                      paragraph.style.padding = margin;
                  })
              }
              let newSection = paragraph.nextElementSibling.firstChild;
              if (isSideBySideView && !wrapperAlreadyExists) {
                  section.remove();
              }
              return newSection;
          }

          _processHighlightAndScroll(sectionId) {
              let [idFrom, idTo] = sectionId.split('--');
              idFrom = this._generateId(idFrom);
              idTo = this._generateId(idTo);
              let firstSection = this.shadowRoot.getElementById(idFrom);
              if (!firstSection) {
                  return;
              }
              firstSection = this._getElementToHighlight(firstSection);
              let section = firstSection;
              let toSection = this.shadowRoot.getElementById(idTo);
              if (toSection) {
                  toSection = this._getElementToHighlight(toSection);
              }
              const isSideBySideView = !!(this.chosenTextView === 'isSideBySideView' && this.translatedSutta)
              this._processSections(section, isSideBySideView, toSection, idFrom, idTo);
              return firstSection;
          }

          _processSections(section, isSideBySideView, toSection, idFrom, idTo) {
              while (section) {
                  let wrapper;

                  if (isSideBySideView) {
                      wrapper = this._putSectionIntoWrapper();
                  } else {
                      section.classList.add('highlight');
                  }

                  const wrapperAlreadyExists = !wrapper;

                  const margin = window.getComputedStyle(section).margin;
                  if (section === toSection || !toSection) {
                      this._processLastSection(section, wrapper, idFrom, idTo, isSideBySideView, wrapperAlreadyExists);
                      break;
                  } else if (margin && margin !== '0px') {
                      section.style.margin = '0';
                      section.style.padding = margin;
                  }

                  if (section.nextElementSibling === null && section.parentNode.nodeName === 'P') {
                      section = this._processParagraphHighlight(section, isSideBySideView, wrapperAlreadyExists, wrapper);
                  } else {
                      let newSection = section.nextElementSibling;
                      if (isSideBySideView && !wrapperAlreadyExists) {
                          section.remove();
                      }
                      section = newSection;
                  }
                  if (isSideBySideView) {
                      this._addInlineParagraphListeners(wrapper);
                  }
              }
          }

          _previousElementIsNotFullWrapper(section) {
              if (!section.previousElementSibling) {
                  return false;
              }
              if (section.nodeName !== 'SC-SEG') {
                  return true;
              } else if (this._hasScSegments(section.previousElementSibling) &&
                  section.previousElementSibling.classList.contains('highlight-wrapper-highlighted')) {
                  return true;
              }
              return false;
          }

          _getElementToHighlight(element) {
              if (element.id.includes('inline') && !element.id.includes('.')) {
                  element = element.parentNode;
              }
              return element.parentNode;
          }

          _generateId(id) {
              if (id && id.includes('.') && !id.includes('inline')) {
                  return `${id}_inline`;
              }
              return id;
          }

          _hasScSegments(wrapper) {
              return wrapper.querySelectorAll('sc-seg').length === 1;
          }

          _removeHighlights() {
              this.shadowRoot.querySelectorAll('.highlight').forEach(v => {
                  v.classList.remove('highlight');
                  v.classList.remove('last-highlight');
              });
              this.shadowRoot.querySelectorAll('.highlight-wrapper-highlighted').forEach(v => {
                  v.classList.remove('highlight-wrapper-highlighted');
              })
          }

          _disableHighlightWrappers() {
              this.shadowRoot.querySelectorAll('.highlight-wrapper').forEach(v => {
                  v.classList.remove('highlight-wrapper');
                  v.classList.add('disabled-highlight-wrapper');
              })
          }

          // Scrolls to the chosen section
          _scrollToSection(sectionId, isSmooth, delay) {
              if (!sectionId || this.currentId === sectionId) {
                  return;
              }
              this._removeHighlights();
              if (sectionId && sectionId.includes('.') &&
                  (this.chosenTextView === 'none' || !this.translatedSutta)) {
                  return;
              }
              setTimeout(() => {
                  const firstSection = this._processHighlightAndScroll(sectionId);
                  if (firstSection) {
                      firstSection.scrollIntoView({
                          behavior: isSmooth ? 'smooth' : 'instant',
                          block: 'start',
                          inline: 'nearest'
                      });
                  }
              }, delay);
              this.currentId = sectionId;
          }

          _scrollToSectionInUrl() {
              let textualInfoId = '';
              const bodyStyle = window.getComputedStyle(document.body);
              const xlScreenWidth = JSON.parse(bodyStyle.getPropertyValue('--sc-screen-xl').replace('px', ''));
              if (window.innerWidth < xlScreenWidth) {
                  textualInfoId = `${window.location.hash.substr(1)}_inline`;
              } else {
                  textualInfoId = `${window.location.hash.substr(1)}`;
              }
              this._scrollToSection(textualInfoId, false, 2000);
          }

          _changeScript(toScript) {
              if (!this.rootSutta || this.rootSutta.lang !== 'pli') {
                  return;
              }
              const segments = this.shadowRoot.querySelectorAll('.original-text');
              const tooltips = this.shadowRoot.querySelectorAll('paper-tooltip');
              const scriptNames = Object.keys(this.scriptIsoCodes);
              if (this.hasScriptBeenChanged) {
                  this._resetScript(segments, tooltips);
              }
              if (toScript === 'latin') {
                  this.$.segmented_text_content.classList.add('latin-script');
                  // set the latin text segment iso codes, if not set already
                  if (!this.$.segmented_text_content.querySelector(`.original-text[lang='pli-Latn']`)) {
                      segments.forEach((item) => this._setScriptISOCode(item, this.rootLang));
                  }
                  this.hasScriptBeenChanged = false;
              } else if (scriptNames.includes(toScript)) { // if the script name is valid:
                  this._setScript(toScript, segments, tooltips);
                  this.hasScriptBeenChanged = true;
              }
              if (!this.translatedSutta) { // if we're in a segmented root text, set the top text div lang attribute:
                  this._setScriptISOCode(this.shadowRoot.querySelector('#text'), this.rootLang);
              } else {
                  this.shadowRoot.querySelector('#text').removeAttribute('lang');
              }
              this._addInlineParagraphListeners();
          }

          _setScriptISOCode(targetNode, langAttr) {
              if (langAttr === 'pli' && this.paliScript) {
                  langAttr += `-${this.scriptIsoCodes[this.paliScript]}`;
              }
              targetNode.setAttribute('lang', langAttr);
          }

          _resetScript(segments, tooltips) {
              Object.keys(this.scriptIsoCodes).forEach((scriptName) => {
                  this.$.segmented_text_content.classList.remove(`${scriptName}-script`);
              });
              Array.from(segments).forEach(item => {
                  let words = item.querySelectorAll('.word');
                  Array.from(words).forEach(word => word.innerHTML = word.dataset.latin_text || word.innerHTML);
              });
              Array.from(tooltips).forEach(item => item.innerHTML = this.rootSutta.strings[item.id]);
          }

          _setScript(scriptName, segments, tooltips) {
              this.$.segmented_text_content.classList.add(`${scriptName}-script`);
              const t = new Transliterator();
              const scriptFunctionName = `to${this._capitalize(scriptName)}`;
              this._ensureSpansExist();
              this._setScriptOfSegments(segments, scriptFunctionName, t);
              Array.from(tooltips).forEach(item => item.innerHTML = t[scriptFunctionName](item.innerHTML));
          }

          _ensureSpansExist() {
              if (!this.spansForWordsGenerated) {
                  this._conditionallyPutWordsIntoSpans();
              }
          }

          _setScriptOfSegments(segments, scriptFunctionName, t) {
              Array.from(segments).forEach(item => {
                  this._setScriptISOCode(item, this.rootLang);
                  let words = item.querySelectorAll('.word');
                  Array.from(words).forEach(word => {
                      word.dataset.latin_text = word.innerHTML;
                      word.innerHTML = t[scriptFunctionName](word.innerHTML);
                  })
              });
          }

          _capitalize(text) {
              return text.charAt(0).toUpperCase() + text.slice(1);
          }

          _loadingChanged() {
              this.isTextViewHidden = this.isLoading;
          }

          _shouldShowError(rootSutta, translatedSutta) {
              try {
                  if (!translatedSutta) {
                      return rootSutta ? !(rootSutta.strings) : true;
                  }
                  return !(translatedSutta.strings);
              } catch (e) {
                  console.error(e);
              }
          }

          // Lookup word start
          _putGraphsIntoSpans(selector) {
              this._startGeneratingSpans(selector, 'graph');
          }

          _putWordsIntoSpans(selector) {
              this._startGeneratingSpans(selector, 'word');
          }

          _startGeneratingSpans(selector, unit) {
              let segments = this.shadowRoot.querySelectorAll(selector);
              segments = Array.from(segments);
              let empty = true;
              while (segments.length > 0) {
                  const segment = segments.shift();
                  if (!segment) {
                      return;
                  }
                  empty = false;
                  this._putSegmentIntoSpans(segment, unit, this);
                  this._addLookupTooltips(segment, this);
              }
              if (empty) {
                  return;
              }
              if (unit === 'word') {
                  this.spansForWordsGenerated = true;
              } else if (unit === 'graph') {
                  this.spansForGraphsGenerated = true;
              }
          }

          _putSegmentIntoSpans(segment, unit, that) {
              const text = segment.innerHTML;
              let div = document.createElement('div');
              div.innerHTML = text;
              that._recurseDomChildren(div, true, unit);
              segment.innerHTML = div.innerHTML.replace(/%spfrnt%/g, `<span class="word">`).replace(/%spback%/g, '</span>');
          }

          _recurseDomChildren(start, output, unit) {
              let nodes;
              if (start.childNodes) {
                  nodes = start.childNodes;
                  this._loopNodeChildren(nodes, output, unit);
              }
          }

          _loopNodeChildren(nodes, output, unit) {
              let node;
              for (let i = 0; i < nodes.length; i++) {
                  node = nodes[i];
                  if (node.classList && (node.classList.contains('image-link') ||
                          node.classList.contains('textual-info-paragraph'))) {
                      continue;
                  }
                  this._addSpanToNode(node, unit);
                  if (node.childNodes) {
                      this._recurseDomChildren(node, output, unit);
                  }
              }
          }

          _addSpanToNode(node, unit) {
              const NODE_TYPE_TEXT = 3;
              if (node.nodeType !== NODE_TYPE_TEXT) return;
              let tt = node.data;
              let strArr = tt.split(/\s+/g);
              let str = '';
              for (let i = 0; i < strArr.length; i++) if (strArr[i]) {
                  if (unit === 'word') {
                      str += `%spfrnt%${strArr[i]}%spback% `;
                  } else if (unit === 'graph') {
                      for (let graph of strArr[i]) {
                          str += `%spfrnt%${graph}%spback%`;
                      }
                      str += ' ';
                  }
              }
              node.data = str;
          }

          _addPopupTooltips(textContent) {
              const transliterator = new Transliterator();
              Array.from(textContent.querySelectorAll('.translated-text')).forEach(segment => {
                      let tooltip = document.createElement('paper-tooltip');
                      let states = { isWordHovered: false, isTooltipHovered: false, isTooltipShown: false };
                      this._setTooltipOptions(tooltip);
                      segment.addEventListener('mouseover', (e) => {
                          if (this.chosenTextView !== 'popup') return;
                          requestAnimationFrame(() => {
                              segment.style.color = this._getAccentColor();
                              states.isWordHovered = true;
                              this._showPopupTooltip(segment, tooltip, states, e, transliterator);
                          });
                      });
                      segment.addEventListener('mouseout', (e) => {
                          states.isWordHovered = false;
                          this._resetColor(states, segment);
                          this._removeTooltip(segment, tooltip, states, e);
                      });
                      tooltip.addEventListener('mouseover', (e) => {
                          states.isTooltipHovered = true;
                      });
                      tooltip.addEventListener('mouseout', (e) => {
                          states.isTooltipHovered = false;
                          this._removeTooltip(segment, tooltip, states, e);
                      });
                  }
              );
          }

          _showPopupTooltip(segment, tooltip, states, e, transliterator) {
              tooltip.innerHTML = this._transliterateFragment(this.rootSutta.strings[segment.id], transliterator);
              segment.appendChild(tooltip);
              requestAnimationFrame(() => {
                  if (states.isWordHovered && !states.isTooltipShown) {
                      tooltip.show();
                      states.isTooltipShown = true;
                  }
              });
          }

          _transliterateFragment(fragment, transliterator) {
              if (this.paliScript === 'latin') {
                  return fragment;
              } else {
                  const scriptFunctionName = `to${this._capitalize(this.paliScript)}`;
                  return transliterator[scriptFunctionName](fragment);
              }
          }

          _showLookupTooltip(v, tooltip, paliLookup, states, e) {
              let lookupResult = paliLookup.lookupWord(v.dataset.latin_text || v.innerText);
              tooltip.innerHTML = lookupResult.html;
              v.parentNode.insertBefore(tooltip, v.nextSibling);
              if (states.isWordHovered && !states.isTooltipShown) {
                  v.id = `lookup_target${this.tooltipCount}`;
                  tooltip.for = `lookup_target${this.tooltipCount}`;
                  this.tooltipCount++;
                  tooltip.show();
                  states.isTooltipShown = true;
              }
          }

          _removeTooltip(word, tooltip, states, e) {
              requestAnimationFrame(() => {
                  if (!states.isWordHovered && !states.isTooltipHovered) {
                      word.style.color = '';
                      if (word.nodeName !== 'SC-SEG') {
                          word.removeAttribute('id');
                      }
                      tooltip.hide();
                      states.isTooltipShown = false;
                  }
              });
          }

          _addLookupTooltips(textContainer) {
              let paliLookup = this.shadowRoot.querySelector('#pali_lookup');
              textContainer.querySelectorAll('.word').forEach((word) => {
                  let tooltip = document.createElement('paper-tooltip');
                  let states = { isWordHovered: false, isTooltipHovered: false, isTooltipShown: false };
                  this._setTooltipOptions(tooltip);
                  word.addEventListener('mouseover', (e) => {
                      if (this.isPaliLookupEnabled) {
                          requestAnimationFrame(() => {
                              word.style.color = this._getAccentColor(); // It can not be in class because of some strange bug in some cases.
                              states.isWordHovered = true;
                              this._showLookupTooltip(word, tooltip, paliLookup, states, e);
                          });
                      }
                  });
                  word.addEventListener('mouseout', (e) => {
                      states.isWordHovered = false;
                      this._resetColor(states, word);
                      this._removeTooltip(word, tooltip, states, e);
                  });
                  tooltip.addEventListener('mouseover', (e) => {
                      states.isTooltipHovered = true;
                  });
                  tooltip.addEventListener('mouseout', (e) => {
                      states.isTooltipHovered = false;
                      this._removeTooltip(word, tooltip, states, e);
                  });
              })
          }

          _setTooltipOptions(tooltip) {
              tooltip.classList.add('lookup-tooltip');
              tooltip.animationDelay = 0;
              tooltip.position = 'top';
              tooltip.manualMode = true;
              tooltip.fitToVisibleBounds = true;
              tooltip.offset = 0;
              tooltip.style['padding-bottom'] = '.2em';
          }

          _getAccentColor() {
              const bodyStyle = window.getComputedStyle(document.body);
              return bodyStyle.getPropertyValue('--sc-primary-accent-color');
          }

          _conditionallyPutIntoSpans(lang) {
              if (this.translatedSutta && this.translatedSutta.lang === lang) {
                  this._putIntoSpans('.translated-text', lang);
              } else if (this.rootSutta.lang === lang) {
                  if (this.shadowRoot.querySelector('.original-text')) {
                      this._putIntoSpans('.original-text', lang);
                  }
              }
          }

          _putIntoSpans(selector, lang) {
              if (lang === 'pli') {
                  this._putWordsIntoSpans(selector);
              } else if (lang === 'lzh') {
                  this._putGraphsIntoSpans(selector);
              }
          }

          _resetColor(states, word) {
              requestAnimationFrame(() => {
                  if (!states.isTooltipHovered) {
                      word.style.color = '';
                  }
              });
          }

          _chineseLookupStateChanged() {
              if (this.hidden) {
                  return;
              }
              if (this.isChineseLookupEnabled) {
                  if (!this.spansForGraphsGenerated) {
                      this._conditionallyPutIntoSpans('lzh');
                  }
              }
          }

          _getClosestSegmentSibling(node) {
              while (node.nextElementSibling !== null) {
                  if (node.nextElementSibling.nodeName === 'SC-SEG') {
                      return node.nextElementSibling;
                  }
                  node = node.nextElementSibling;
              }
              return null;
          }

          _paliLookupStateChanged() {
              if (this.hidden) {
                  return;
              }
              if (this.isPaliLookupEnabled) {
                  if (!this.spansForWordsGenerated) {
                      this._conditionallyPutWordsIntoSpans();
                  }
              }
          }

          _conditionallyPutWordsIntoSpans() {
              if (this.translatedSutta &&
                  (this.translatedSutta.lang === 'pli' || this.translatedSutta.lang === 'lzh')) {
                  this._putWordsIntoSpans('.translated-text');
              } else if (this.rootSutta.lang === 'pli' || this.rootSutta.lang === 'lzh') {
                  if (this.shadowRoot.querySelector('.original-text')) {
                      this._putWordsIntoSpans('.original-text');
                  }
              }
          }

          _applyFirefoxShadyDomFix() {
              if (navigator.userAgent.includes('Firefox') || navigator.userAgent.includes('Edge')) {
                  this.isTextViewHidden = true;
                  requestAnimationFrame(() => {
                      this.$.segmented_text_content.innerHTML = this.$.segmented_text_content.innerHTML;
                      this.isTextViewHidden = false;
                  });
              }
          }
      }

      customElements.define(SCSegmentedText.is, SCSegmentedText);
  </script>
</dom-module><|MERGE_RESOLUTION|>--- conflicted
+++ resolved
@@ -522,12 +522,9 @@
           }
 
           _processVolPageInfo(item, divisionId, paragraph) {
-<<<<<<< HEAD
               if (!paragraph || !divisionId || !item) {
                   return;
               }
-=======
->>>>>>> 3be19812
               let prefix = /[^\d]+/.exec(item.id)[0];
               const suffix = item.id.substring(prefix.length);
               let [vol, pageNumber] = suffix.split('.');
