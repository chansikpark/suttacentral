<link rel="import" href="../../bower_components/polymer/polymer.html">
<link rel="import" href="../../bower_components/paper-tooltip/paper-tooltip.html">

<link rel="import" href="../../elements/text/sc-text-options.html">
<link rel="import" href="../../styles/sc-text-styles.html">
<link rel="import" href="../../styles/sc-text-heading-styles.html">
<link rel="import" href="../../styles/sc-text-paragraph-num-styles.html">
<link rel="import" href="../../elements/lookups/sc-pli.html">
<link rel="import" href="../../elements/lookups/sc-lzh2en.html">
<link rel="import" href="../../elements/lookups/sc-lookup-styles.html">

<dom-module id="sc-simple-text">

  <template>
    <style include="sc-text-styles sc-text-heading-styles sc-text-paragraph-num-styles sc-lookup-styles">

      :host {
        --iron-icon-fill-color: var(--sc-disabled-text-color);
        --iron-icon-height: calc(var(--sc-size-sm) * 1.5);
        --iron-icon-width: calc(var(--sc-size-sm) * 1.5);
      }

      .image-link {
        cursor: pointer;
      }

      .image-book-link {
        margin-bottom: .5em;
        margin-left: .2em;
      }

      .image-book-link:before {
        display: none;
      }

      .text-center {
        text-align: center;
      }

      .margin-top-xl {
        margin-top: 10vh;
      }

      .highlight {
        background-color: var(--sc-disabled-text-color-opaque);
      }

      article p,
      .word,
      .translated-text,
      .original-text {
        transition: background-color 300ms ease-in;
      }


    </style>

    <div id="simple_text_content" class="html-text-content" inner-h-t-m-l="[[sutta.text]]"
         hidden$="[[isTextViewHidden]]"></div>

    <template is="dom-if" if="[[_shouldDisplayError(sutta.*)]]">
      <div class="text-center margin-top-xl">
        <h2>Error</h2>
        <h3>Could not find the sutta text.</h3>
      </div>
    </template>

    <sc-pali-lookup id="pali_lookup"></sc-pali-lookup>
    <sc-chinese-lookup id="chinese_lookup"></sc-chinese-lookup>

  </template>

  <script>
      class SCSimpleText extends ReduxMixin(Polymer.Element) {
          static get is() {
              return 'sc-simple-text';
          }

          static get properties() {
              return {
                  // in simple texts, both root texts and translations are returned by the API in the translation object.
                  sutta: {
                      type: Object,
                      observer: '_updateView'
                  },
                  // If true, shows the paragraph numbers on the right of the text.
                  showParagraphs: {
                      type: Boolean,
                      statePath: 'textOptions.paragraphsEnabled',
                      observer: '_computeParagraphs'
                  },
                  paliScript: {
                      type: String,
                      statePath: 'textOptions.script',
                      observer: 'changeScript'
                  },
                  paragraphs: {
                      type: Array,
                      statePath: 'textOptions.paragraphDescriptions'
                  },
                  suttaTitle: {
                      type: String
                  },
                  author: {
                      type: String
                  },
                  error: {
                      type: Object
                  },
                  lang: {
                      type: String
                  },
                  isLoading: {
                      type: Boolean,
                      observer: '_loadingChanged'
                  },
                  isTextViewHidden: {
                      type: Boolean,
                      value: false
                  },
                  isPaliLookupEnabled: {
                      type: Boolean,
                      statePath: 'textOptions.paliLookupActivated',
                      observer: '_paliLookupStateChanged'
                  },
                  tooltipCount: {
                      type: Number,
                      value: 0
                  },
                  spansGenerated: {
                      type: Boolean,
                      value: false
                  },
                  isChineseLookupEnabled: {
                      type: Boolean,
                      statePath: 'textOptions.chineseLookupActivated',
                      observer: '_chineseLookupStateChanged'
                  },
                  textualInfoClassTitles: {
                      type: Object,
                      value: {
                          'gloss': 'Definition of term.',
                          'add': 'Text added by the editor or translator for clarification',
                          'supplied': 'Text hypothetically reconstructed by the editor or translator.',
                          'supplied2': 'Text hypothetically reconstructed by the editor or translator.',
                          'expanded': 'Text expanded by editor or translator although elided in original.',
                          'surplus': 'Text present in the source which the editor believes to be superfluous or redundant.',
                          'del': 'Text deleted by the editor as superfluous',
                          'del-scribe': 'Text deleted by the scribe as superfluous',
                          'corrected': 'Corrected reading.'
                      }
                  },
                  classTitles: {
                      type: Object,
                      value: {
                          'gap': 'Gap in the manuscript.',
                          't-gaiji': 'Chinese characters not in Unicode.',
                          'term': 'Defined term.',
                          'pe': 'Instructions for expanding text supplied by the editor or translator.',
                          'unclear': 'Unclear reading.',
                          'scribe': 'Note of attribution by the scribe of the manuscript.',
                          'suppliedmetre': 'Metre reconstructed by the editor.'
                      }
                  },
                  editionsExpansionData: {
                      type: Object,
                      value: {
                          'sī1': 'Buddhajayantītripiṭakagranthamālā 2501–2531 (1957–1989)',
                          'c-a': 'Chaṭṭhasaṅgīti Piṭakaṃ Atthakathā',
                          'c1': 'Chaṭṭhasaṅgīti Piṭakaṃ 2496–2499 (1952–1955)',
                          'c2': 'Chaṭṭhasaṅgīti Piṭakaṃ 2nd ed. 2500–2506 (1956–1962)',
                          'c3': 'Chaṭṭhasaṅgīti Piṭakaṃ (1997)',
                          'cha1': 'Chaṭṭhasaṅgīti Piṭakaṃ 2496–2499 (1952–1955)',
                          'cha2': 'Chaṭṭhasaṅgīti Piṭakaṃ 2nd ed. 2500–2506 (1956–1962)',
                          'cha3': 'Chaṭṭhasaṅgīti Piṭakaṃ (1997)',
                          'mr': 'Maramma Tipiṭaka 2541 (1997)',
                          'ka-ma': 'Maramma Tipiṭaka 2541 (1997)',
                          'si': 'Sinhala Tipiṭaka 2501 (1957)',
                          'ka-sī': 'Sinhala Tipiṭaka 2501 (1957)',
                          'km': 'Phratraipiṭakapāḷi 2501–2512 (1958–1969)',
                          'maku': 'Mahāmakurājāvidyālai 2466 (1923)',
                          'ms': 'Mūlasarvāstivādavinayavastu, part 1-4',
                          'dutt': 'Mūlasarvāstivādavinayavastu, part 1-4, Dutt (1939-1959)',
                          'divy': 'Divyāvadāna (1886)',
                          'ms84': 'Mūlasarvāstivādavinayavastu, part 1-4, (1984)',
                          'pts-a': 'Pali Text Society Atthakathā',
                          'pts1': 'Pali Text Society 1st ed. 2424–2535 (1881–1992)',
                          'pts2': 'Pali Text Society 2nd ed. 2517–2541 (1974–1998)',
                          'pā1': 'Pali Text Society 1st ed. 2424–2535 (1881–1992)',
                          'pā2': 'Pali Text Society 2nd ed. 2517–2541 (1974–1998)',
                          's-a': 'Syāmaraṭṭhassa Tepiṭakaṃ Atthakathā',
                          's1': 'Chulachomklao Pāḷi Tipiṭaka 2436 (1893)',
                          's2': 'Syāmaraṭṭhassa Tepiṭakaṃ 2469–2471 (1926–1928)',
                          's3': 'Syāmaraṭṭhassa Tepiṭakaṃ 2538 (1995)',
                          's1-3': 'Chulachomklao Pāḷi Tipiṭaka 2436 (1893), Syāmaraṭṭhassa Tepiṭakaṃ 2469–2471 (1926–1928) & 2538 (1995)',
                          'syā1-3': 'Chulachomklao Pāḷi Tipiṭaka 2436 (1893), Syāmaraṭṭhassa Tepiṭakaṃ 2469–2471 (1926–1928) & 2538 (1995)',
                          'syā1': 'Chulachomklao Pāḷi Tipiṭaka 2436 (1893)',
                          'syā2': 'Syāmaraṭṭhassa Tepiṭakaṃ 2469–2471 (1926–1928)',
                          'syā3': 'Syāmaraṭṭhassa Tepiṭakaṃ 2538 (1995)',
                          'bj': 'Buddhajayantītripiṭakagranthamālā 2501–2531 (1957–1989)',
                          'bj-a': 'Buddhajayantītripiṭakagranthamālā Atthakathā)'
                      }
                  }
              }
          }

          static get actions() {
              return {
                  changeToolbarTitle(title) {
                      return {
                          type: 'CHANGE_TOOLBAR_TITLE',
                          title: title
                      };
                  },
                  changeSuttaMetaText(metaText) {
                      return {
                          type: 'CHANGE_SUTTA_META_TEXT',
                          metaText: metaText
                      }
                  }
              }
          }

          _updateView() {
              this._applyFirefoxShadyDomFix();
              this._setAttributes();
              this._updateToolbar();
              this._computeParagraphs();
              // Scroll to the section after the hash sign in the url:
              this._scrollToSection(window.location.hash.substr(1), false, 500);
          }

          _setAttributes() {
              if (!this.sutta) {
                  return;
              }
              this.author = this.sutta.author;
              this.lang = this.sutta.lang;
              this.suttaTitle = this.sutta.title;
          }

          _updateToolbar() {
              this.dispatch('changeSuttaMetaText', this._computeMeta());
              if (!this.sutta || !this.sutta.text) {
                  this.dispatch('changeToolbarTitle', 'Sutta not found');
                  return;
              }
              const title = this.author ? `${this.suttaTitle} – ${this.author}` : `${this.suttaTitle}`;
              this.dispatch('changeToolbarTitle', title);
          }

          // returns the meta-data from the loaded sutta text
          _computeMeta() {
              let metaText = '';
              let matches = [];
              if (this.sutta && this.sutta.text) {
                  matches = this.sutta.text.match(/<aside id="metaarea">((.|\n)*)<\/aside>/);
              }
              try {
                  if (matches.length > 0) {
                      metaText = matches[1];
                  }
              } catch (e) {
                  console.error(e);
              }
              return metaText;
          }

          // After the paragraph list has been loaded, adds relevant data to the placeholders in the sutta text file.
          _computeParagraphs() {
              this._setTextualInformationVisible(this.showParagraphs);
              if (!this.sutta || !this.sutta.uid) {
                  return;
              }
              const divisionId = /^[a-z]+/.exec(this.sutta.uid)[0];
              if (this.paragraphs && this.showParagraphs) {
                  this.paragraphs.forEach((paragraph) => {
                      const refs = this.$.simple_text_content.querySelectorAll(`.${paragraph.uid}`);
                      Array.from(refs).forEach((item) => {
                          if (item.id.startsWith('pts')) {
                              this._processVolPageInfo(item, divisionId);
                          } else {
                              this._addParagraphData(item, paragraph);
                          }
                      });
                  });
              }
          }

          _processVolPageInfo(item, divisionId) {
              const prefix = /[^\d]+/.exec(item.id)[0];
              const suffix = item.id.substring(prefix.length);
              let [vol, pageNumber] = suffix.split('.');
              pageNumber = Number(pageNumber);
              if (vol.includes('ed')) {
                  let ed;
                  [ed, vol] = vol.split('ed');
              }
              vol = Number(vol);

              item.innerHTML = `
                                <div class="image-link" title="View page image">
                                    <span>${prefix.toUpperCase()} ${suffix}</span>
                                    <iron-icon class="image-book-link" icon="sc-svg-icons:book">
                                    </iron-icon>
                                </div>
                            `;
              item.classList.add('image-book-link');
              item.classList.add('textual-info-paragraph');
              item.addEventListener('click', () => {
                  this.dispatchEvent(new CustomEvent('show-image', {
                      detail: { vol: vol, division: divisionId, pageNumber: pageNumber },
                      bubbles: true,
                      composed: true
                  }));
              });
          }

          _addParagraphData(item, data) {
              item.innerHTML = item.id.replace(data.uid, '');
              item.title = data.description;
              item.href = `#${item.id}`;
              item.classList.add('textual-info-paragraph', 'latin');
              item.addEventListener('click', () => {
                  this._scrollToSection(item.id, true, 0);
              });
          }

          // adds a class to the main container to either show or hide the textual info incl. paragraphs
          _setTextualInformationVisible(visible) {
              const textElement = this.$.simple_text_content;
              if (textElement) {
                  visible ? textElement.classList.add('infomode') : textElement.classList.remove('infomode');
                  for (let key in this.classTitles) {
                      const classRefs = textElement.querySelectorAll(`.${key}`);
                      Array.from(classRefs).forEach(item => item.title = this.classTitles[key]);
                  }
                  for (let key in this.textualInfoClassTitles) {
                      const textualInfoClassRefs = textElement.querySelectorAll(`.${key}`);
                      if (visible) {
                          Array.from(textualInfoClassRefs).forEach(item => item.title = this.textualInfoClassTitles[key]);
                      } else {
                          Array.from(textualInfoClassRefs).forEach(item => item.title = '');
                      }
                  }
                  const varElements = textElement.querySelectorAll('.var');
                  if (varElements[0] && varElements[0].innerHTML.indexOf('class="varnote"') === -1) {
                      Array.from(varElements).forEach((item) => {
                          item.innerHTML = this._markupVarNote(item.title, item.innerHTML);
                          item.title = '';
                      });
                  }
                  const corrElements = textElement.querySelectorAll('.corr');
                  for (let key in corrElements) {
                      const item = corrElements[key];
                      if (item.title) {
                          item.innerHTML = this._markupCorrComment(item.title, item.innerHTML);
                          item.title = '';
                      }
                  }
              }
          }

          _loadingChanged() {
              this.isTextViewHidden = this.isLoading || this._shouldDisplayError();
          }

          _processHighlightAndScroll(sectionId, isSmooth) {
              let [idFrom, idTo] = sectionId.split('--');
              let firstSection = this.shadowRoot.getElementById(idFrom);
              if (!firstSection) {
                  return;
              }
              firstSection = this._getElementToHighlight(firstSection);
              let section = firstSection;
              let toSection = this.shadowRoot.getElementById(idTo);
              let last = true;
              if (toSection) {
                  toSection = this._getElementToHighlight(toSection);
                  last = false;
              }
              while (section) {
                  section.classList.add('highlight');
<<<<<<< HEAD
                  this._changeMarginToPadding(section)
=======
                  if (section.tagName !== 'HR') {
                      this._changeMarginToPadding(section);
                  }
>>>>>>> a144ddba
                  let nextSection = section.nextElementSibling;
                  if (!nextSection) {
                      this._changePaddingToMargin(section);
                      break;
                  }
                  let sectionLink = nextSection.querySelector('.textual-info-paragraph');
                  if (sectionLink) {
                      if (last) {
                          this._changePaddingToMargin(section.nodeName === "A" ? section.previousElementSibling : section);
                          break;
                      } else if (sectionLink.id === idTo) {
                          last = true;
                      }
                  }
                  section = nextSection;
              }
              return firstSection;
          }

          _changePaddingToMargin(section) {
            const margin = window.getComputedStyle(section).padding;
            requestAnimationFrame(() => {
                section.style.margin = margin;
                section.style.padding = '0';
            })
          }

          _changeMarginToPadding(section) {
            for(let pos of ['Top', 'Bottom', 'Left', "Right"]) {
                const margin = window.getComputedStyle(section)[`margin${pos}`];
                const padding = window.getComputedStyle(section)[`padding${pos}`];
                section.style[`margin${pos}`] = '0';
                section.style[`padding${pos}`] = this._getBigger(margin, padding);
            }
          }

          _getBigger(a, b) {
              return parseFloat(a) > parseFloat(b) ? a : b;
          }

          _removeHighlights() {
              this.shadowRoot.querySelectorAll('.highlight').forEach(v => {
                  v.classList.remove('highlight');
                  v.classList.remove('last-highlight');
              })
          }

          _getElementToHighlight(element) {
              if (element.id.includes('inline') && !element.id.includes('.')) {
                  element = element.parentNode;
              }
              return element.parentNode;
          }

          // Scrolls to the chosen section
          _scrollToSection(sectionId, isSmooth, delay) {
              if (!sectionId) return;
              try {
                  this._removeHighlights();
                  const section = this.shadowRoot.getElementById(sectionId);
                  setTimeout(() => {
                      const firstSection = this._processHighlightAndScroll(sectionId);
                      firstSection.scrollIntoView({
                          behavior: isSmooth ? 'smooth' : 'instant',
                          block: 'start',
                          inline: 'nearest'
                      });
                  }, delay);
              } catch (e) {
                  console.error(e);
              }
          }

          changeScript(paliScript) {
              if (!this.sutta || this.sutta.lang !== 'pli') {
                  return;
              }
              const tooltips = this.shadowRoot.querySelectorAll('paper-tooltip');
              this._resetScript();
              switch (paliScript) {
                  case 'latin':
                      this.$.simple_text_content.classList.add('latin-script');
                      break;
                  case 'sinhala':
                      this._setScript('sinhala', tooltips);
                      break;
                  case 'devanagari':
                      this._setScript('devanagari', tooltips);
                      break;
                  case 'thai':
                      this._setScript('thai', tooltips);
                      break;
                  case 'myanmar':
                      this._setScript('myanmar', tooltips);
                      break;
              }
              this._computeParagraphs();
          }

          _resetScript() {
              this.$.simple_text_content.classList
                  .remove('latin-script', 'sinhala-script', 'devanagari-script', 'thai-script', 'myanmar-script');
              let words = this.$.simple_text_content.querySelectorAll('.word');
              Array.from(words).forEach(word => word.innerHTML = word.dataset.latin_text || word.innerHTML);
          }

          _setScript(scriptName, tooltips) {
              this.$.simple_text_content.classList.add(`${scriptName}-script`);
              const t = new Transliterator();
              const scriptFunctionName = `to${this._capitalize(scriptName)}`;
              this._ensureSpansExist();
              const textElement = this.shadowRoot.querySelector('#text').querySelector('article');
              this.setSimpleTextContentScript(textElement, t, scriptFunctionName);
              Array.from(tooltips).forEach(item => item.innerHTML = t[scriptFunctionName](item.innerHTML));
          }

          _ensureSpansExist() {
              if (!this.spansForWordsGenerated) {
                  this._conditionallyPutIntoSpans('pli');
              }
          }

          setSimpleTextContentScript(elem, transliterator, scriptFunctionName) {
              const childNodes = elem.childNodes;
              Array.from(elem.querySelectorAll('.word')).forEach(word => {
                  word.dataset.latin_text = word.innerHTML;
                  word.innerHTML = transliterator[scriptFunctionName](word.innerHTML);
              })
          }

          _capitalize(text) {
              return text.charAt(0).toUpperCase() + text.slice(1);
          }

          // Lookup word start
          _putGraphsIntoSpans(selector, lang) {
              this._startGeneratingSpans(selector, 'graph', lang);
          }

          _putWordsIntoSpans(selector, lang) {
              this._startGeneratingSpans(selector, 'word', lang);
          }

          _startGeneratingSpans(selector, unit, lang) {
              let segments = this.shadowRoot.querySelectorAll(selector);
              segments = Array.from(segments);
              let empty = true;
              while (segments.length > 0) {
                  const segment = segments.shift();
                  if (!segment) {
                      return;
                  }
                  empty = false;
                  this._putSegmentIntoSpans(segment, unit, this);
                  this._addLookupTooltips(segment, lang, this);
              }
              if (empty) {
                  return;
              }
              if (unit === 'word') {
                  this.spansForWordsGenerated = true;
              } else if (unit === 'graph') {
                  this.spansForGraphsGenerated = true;
              }
              this.shadowRoot.querySelectorAll('.textual-info-paragraph').forEach(item => {
                  item.addEventListener('click', () => {
                      this._scrollToSection(item.id, true, 0);
                  });
              });
          }

          _putSegmentIntoSpans(segment, unit, that) {
              const text = segment.innerHTML;
              let div = document.createElement('div');
              div.innerHTML = text;
              that._recurseDomChildren(div, true, unit);
              segment.innerHTML = div.innerHTML.replace(/%spfrnt%/g, `<span class="word">`)
                  .replace(/%spback%/g, '</span>')
                  .replace(/%spfrnt_l%/g, `<span class="word lookup_element">`)
                  .replace(/%spback_l%/g, '</span>')
                  .replace(/%spfrnt_w%/g, '<span class="whitespace">');
          }

          _recurseDomChildren(start, output, unit) {
              let nodes;
              if (start.childNodes) {
                  nodes = start.childNodes;
                  this._loopNodeChildren(nodes, output, unit);
              }
          }

          _loopNodeChildren(nodes, output, unit) {
              let node;
              for (let i = 0; i < nodes.length; i++) {
                  node = nodes[i];
                  if (node.classList && node.classList.contains('image-link')) {
                      continue;
                  }
                  if (unit === 'graph' && node.classList && node.classList.contains('latin')) {
                      continue;
                  }
                  this._addSpanToNode(node, unit);
                  if (node.childNodes) {
                      this._recurseDomChildren(node, output, unit);
                  }
              }
          }

          _addSpanToNode(node, unit) {
              const NODE_TYPE_TEXT = 3;
              if (node.nodeType !== NODE_TYPE_TEXT) return;
              let tt = node.data;
              let strArr = tt.split(/\s+/g);
              let str = '';
              for (let i = 0; i < strArr.length; i++) if (strArr[i]) {
                  if (unit === 'word') {
                      str += `%spfrnt_l%${strArr[i]}%spback_l% `;
                  } else if (unit === 'graph') {
                      str = this._insertGraphsIntoMarkups(str, strArr[i]);
                  }
              }
              node.data = str;
          }

          _insertGraphsIntoMarkups(str, graphs) {
              str += '%spfrnt%';
              for (let graph of graphs) {
                  if (/^\s+$/.test(graph)) {
                      str += `%spfrnt_w%graph%spback%`;
                      continue;
                  }
                  if (!('，,!！?？;；:：（()）[]【 】。「」﹁﹂"、‧《》〈〉﹏—『』'.includes(graph))) {
                      str += `%spfrnt_l%${graph}%spback_l%`;
                  } else {
                      str += `%spback%%spfrnt%${graph}%spback%%spfrnt%`;
                  }
              }
              if (str.endsWith('%spfrnt%')) {
                  str = str.substring(0, str.length - '%spfrnt%'.length) + ' ';
              } else {
                  str += '%spback% ';
              }
              return str;
          }

          _addTooltip(v, tooltip, lookup, states, e, lang) {
              if (lang === 'pli') {
                  let lookupResult = lookup.lookupWord(v.dataset.latin_text || v.innerText);
                  tooltip.innerHTML = lookupResult.html;
              } else if (lang === 'lzh') {
                  this._addLzhTooltip(v, lookup, tooltip);
              }
              v.parentNode.insertBefore(tooltip, v.nextSibling);
              setTimeout(() => {
                  if (states.isWordHovered && !states.isTooltipShown) {
                      v.id = `lookup_target${this.tooltipCount}`;
                      tooltip.for = `lookup_target${this.tooltipCount}`;
                      this.tooltipCount++;
                      tooltip.show();
                      states.isTooltipShown = true;
                  }
              }, 10);
          }

          _addLzhTooltip(v, lookup, tooltip) {
              let graphs = v.innerText;
              let lastNode = v;
              for (let i = 0; i < 10; i++) {
                  let next = lastNode.nextElementSibling;
                  lastNode = next;
                  if (next !== null) {
                      if (!next.classList.contains('lookup_element')) {
                          i--;
                          continue;
                      }
                      graphs += next.innerText;
                  } else {
                      break;
                  }
              }
              let lookupResult = lookup.lookupWord(graphs);
              tooltip.innerHTML = lookupResult.html;
              if (lookupResult.length) {
                  setTimeout(() => {
                      this._colorSelectedSibling(v, lookupResult);
                  }, 5);
              }
              tooltip.elementCount = lookupResult.length;
          }

          _colorSelectedSibling(v, lookupResult) {
              let lastElement = v;
              for (let i = 0; i < lookupResult.length - 1; i++) {
                  let nextElement = lastElement.nextElementSibling;
                  if (!nextElement) {
                      break;
                  }
                  lastElement = nextElement;
                  if (!nextElement.classList.contains('lookup_element')) {
                      i--;
                      continue;
                  }
                  nextElement.classList.add('green-color');
              }
          }

          _removeTooltip(v, tooltip, states, e) {
              setTimeout(() => {
                  if (!states.isWordHovered && !states.isTooltipHovered) {
                      v.style.color = '';
                      v.removeAttribute('id');
                      tooltip.hide();
                      states.isTooltipShown = false;
                      let lastElement = v;
                      for (let i = 0; i < tooltip.elementCount; i++) {
                          let nextElement = lastElement.nextElementSibling;
                          if (!nextElement) {
                              break;
                          }
                          lastElement = nextElement;
                          if (!nextElement.classList.contains('lookup_element')) {
                              i--;
                              continue;
                          }
                          if (!nextElement.id) {
                              nextElement.classList.remove('green-color');
                          }
                      }
                  }
              }, 10);
          }

          _addLookupTooltips(textContainer, lang, that) {
              that = that || this;
              let lookupId;
              if (lang === 'lzh') {
                  lookupId = 'chinese_lookup';
              } else if (lang === 'pli') {
                  lookupId = 'pali_lookup';
              }
              let lookup = that.shadowRoot.querySelector(`#${lookupId}`);
              textContainer.querySelectorAll('.lookup_element').forEach((element) => {
                  this._addTooltipToElement(that, element, lang, lookup);
              })
          }

          _addTooltipToElement(that, word, lang, lookup) {
              let tooltip = document.createElement('paper-tooltip');
              this._setTooltipOptions(tooltip, lang);
              let states = {
                  isWordHovered: false,
                  isTooltipHovered: false,
                  isTooltipShown: false
              };
              word.addEventListener('mouseover', (e) => {
                  if ((this.isPaliLookupEnabled && lang === 'pli') || (this.isChineseLookupEnabled && lang === 'lzh')) {
                      word.style.color = this._getAccentColor(); // It can not be in class because of some strange bug in some cases.
                      states.isWordHovered = true;
                      that._addTooltip(word, tooltip, lookup, states, e, lang);
                  }
              });
              word.addEventListener('mouseout', (e) => {
                  states.isWordHovered = false;
                  setTimeout(() => {
                      if (!states.isTooltipHovered) {
                          word.style.color = '';
                      }
                  }, 0);
                  that._removeTooltip(word, tooltip, states, e);
              });
              tooltip.addEventListener('mouseover', (e) => {
                  states.isTooltipHovered = true;
              });
              tooltip.addEventListener('mouseout', (e) => {
                  states.isTooltipHovered = false;
                  that._removeTooltip(word, tooltip, states, e);
              });
          }

          _setTooltipOptions(tooltip, lang) {
              tooltip.classList.add('lookup-tooltip');
              tooltip.animationDelay = 0;
              tooltip.position = 'top';
              tooltip.manualMode = true;
              tooltip.fitToVisibleBounds = true;
              tooltip.offset = 0;
              tooltip.style['padding-bottom'] = '.2em';
          }

          _getAccentColor() {
              const bodyStyle = window.getComputedStyle(document.body);
              return bodyStyle.getPropertyValue('--sc-primary-accent-color');
          }

          _conditionallyPutIntoSpans(lang) {
              if (this.sutta && this.sutta.lang === lang) {
                  this._putIntoSpans('.sutta', lang);
              }
          }

          _putIntoSpans(selector, lang) {
              if (lang === 'pli') {
                  this._putWordsIntoSpans(selector, lang);
              } else if (lang === 'lzh') {
                  this._putGraphsIntoSpans(selector, lang);
              }
          }

          _paliLookupStateChanged() {
              if (this.hidden) {
                  return;
              }
              if (this.isPaliLookupEnabled) {
                  if (!this.spansForWordsGenerated) {
                      this._conditionallyPutIntoSpans('pli');
                  }
              }
          }

          _chineseLookupStateChanged() {
              if (this.hidden) {
                  return;
              }
              if (this.isChineseLookupEnabled) {
                  if (!this.spansForGraphsGenerated) {
                      this._conditionallyPutIntoSpans('lzh');
                  }
              }
          }

          // Lookup word end

          _applyFirefoxShadyDomFix() {
              if (navigator.userAgent.includes('Firefox')) {
                  this.isTextViewHidden = true;
                  setTimeout(() => {
                      this.$.simple_text_content.innerHTML = this.$.simple_text_content.innerHTML;
                      this.isTextViewHidden = false;
                  }, 0);
              }
          }

          _markupVarNote(noteData, referenceText) {
              const noteItems = noteData.split(/ \| /);
              let noteText = `
                                ${referenceText}
                              <paper-tooltip class="varnote" fit-to-visible-bounds><table><tbody>
                             `;
              let out = '';

              for (let item in noteItems) {
                  let m = noteItems[item].match(/^(\(.*?\)|[^\(]+)(.*)/),
                      variant = m[1],
                      comment = m[2];
                  if (variant && !comment) {
                      // In some cases there is no variant, it's simply a comment
                      // In this case, the comment takes the entire line.
                      out = `
                            <tr><td colspan=2>
                              ${this._markupComment(variant)}
                            </td></tr>
                          `;
                  } else {
                      // The normal case is a variant and a comment or qualification
                      // pertaining to that variant reading.
                      out = `
                          <tr><td>
                            ${variant}
                          </td><td>
                            ${this._markupComment(comment)}
                          </td></tr>
                         `;
                  }
                  noteText += out;
              }
              return `
                        ${noteText}
                      </tbody></table></paper-tooltip>
                     `;
          }

          _markupComment(comment) {
              comment = comment.replace('(', '').replace(')', '');
              const commentParts = comment.split(/,/);
              let commentText = '';
              for (let item in commentParts) {
                  const checkItem = this.editionsExpansionData[commentParts[item].replace(' ', '')];
                  if (checkItem) {
                      commentText += `${checkItem}<br>`;
                  } else {
                      commentText += `${commentParts[item]}<br>`;
                  }
              }
              return commentText;
          }

          _markupCorrComment(comment, referenceText) {
              comment = comment.replace('[', '').replace(']', '');
              const commentParts = comment.split(/→/);
              let tooltipText = '';
              if (commentParts[1]) {
                  tooltipText = `
                                ${commentParts[0]}
                                has&nbsp;been&nbsp;corrected&nbsp;to
                                ${commentParts[1]}
                              `;
              } else {
                  tooltipText = commentParts[0];
              }
              return `
                        ${referenceText}
                      <paper-tooltip fit-to-visible-bounds class="corrnote">
                        ${tooltipText}
                      </paper-tooltip>
                     `;
          }

          _shouldDisplayError() {
              return !(this.sutta && this.sutta.text) || this.error;
          }

      }

      customElements.define(SCSimpleText.is, SCSimpleText);
  </script>
</dom-module><|MERGE_RESOLUTION|>--- conflicted
+++ resolved
@@ -381,13 +381,9 @@
               }
               while (section) {
                   section.classList.add('highlight');
-<<<<<<< HEAD
-                  this._changeMarginToPadding(section)
-=======
                   if (section.tagName !== 'HR') {
                       this._changeMarginToPadding(section);
                   }
->>>>>>> a144ddba
                   let nextSection = section.nextElementSibling;
                   if (!nextSection) {
                       this._changePaddingToMargin(section);
