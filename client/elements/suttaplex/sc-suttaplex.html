--- conflicted
+++ resolved
@@ -10,9 +10,7 @@
 <link rel="import" href="/bower_components/paper-card/paper-card.html">
 <link rel="import" href="/bower_components/iron-ajax/iron-ajax.html">
 <link rel="import" href="/bower_components/paper-badge/paper-badge.html">
-<link rel="import" href="/bower_components/paper-badge/paper-badge.html">
 <link rel="import" href="/bower_components/paper-toast/paper-toast.html">
-
 
 <link rel="import" href="/img/sc-svg-icons.html">
 <link rel="import" href="/elements/addons/sc-sutta-note.html">
@@ -255,15 +253,10 @@
       <div class="card-actions">
         <div class="card-actions-left">
           <template is="dom-repeat" items="[[item.translations]]" as="translation">
-            <template is="dom-if" if="{{ _isChosenLang(translation.lang) }}">
+            <template is="dom-if" if="{{_isChosenLang(translation.lang)}}">
               <paper-button flat title$="Go  to a translation by [[translation.author]]">
-<<<<<<< HEAD
                 <a href="[[_getSuttaTextUrl(item.uid, translation.lang, translation.author)]]"
                    class$="{{_translationBorder(translation.segmented)}}">[[translation.author]]</a>
-=======
-                <a href="[[_computeApiUrlEndpoint(item.uid, translation.author)]]"
-                   class$="{{ _translationBorder(translation.segmented) }}">[[translation.author]]</a>
->>>>>>> 4f01fc16
               </paper-button>
             </template>
           </template>
@@ -277,25 +270,8 @@
 
         <div class="right-elements">
           <template is="dom-if" if="[[parallelsOpened]]">
-<<<<<<< HEAD
-            <paper-menu-button horizontal-align="right" role="group" aria-haspopup="true" vertical-align="top"
-                               aria-disabled="false">
-              <paper-icon-button class="more-info" slot="dropdown-trigger" icon="icons:more-vert" role="button"
-                                 tabindex="0" aria-disabled="false"></paper-icon-button>
-              <div slot="dropdown-content"></div>
-              <paper-listbox slot="dropdown-content" tabindex="0" role="listbox">
-                <more-par-menu tabindex="0" item="[[item]]"></more-par-menu>
-              </paper-listbox>
-            </paper-menu-button>
-          </template>
-
-          <paper-icon-button id="parallels-toggle" class="toggle-button" icon="[[toggleIcon]]"
-                             on-tap="_toggleParallelsOpened">
-          </paper-icon-button>
-          <paper-badge for="parallels-toggle" label="[[item.parallel_count]]" class="paper-badge"
-=======
-            <paper-menu-button id="copy_menu" horizontal-align="right" role="group" aria-haspopup="true"
-                                vertical-align="top" aria-disabled="false">
+            <paper-menu-button id="copy_menu" horizontal-align="right" role="group" aria-haspopup="true" vertical-align="top"
+                                aria-disabled="false">
                 <paper-icon-button class="more-info" slot="dropdown-trigger" icon="icons:more-vert" role="button"
                                     tabindex="0" aria-disabled="false"></paper-icon-button>
                 <div slot="dropdown-content"></div>
@@ -309,13 +285,12 @@
                              on-tap="_toggleParallelsOpened">
           </paper-icon-button>
           <paper-badge for="parallels_toggle" label="[[item.parallel_count]]" class="paper-badge"
->>>>>>> 4f01fc16
                        title="Number of parallels"></paper-badge>
         </div>
       </div>
 
       <template is="dom-if" if="[[parallelsOpened]]">
-        <iron-collapse no-animation id="collapse" opened="{{ parallelsOpened }}">
+        <iron-collapse no-animation id="collapse" opened="{{parallelsOpened}}">
           <sc-view-parallels root-lang="[[item.root_lang]]" item-uid="[[item.uid]]"></sc-view-parallels>
         </iron-collapse>
       </template>
@@ -389,7 +364,7 @@
               }
               if (e.type.endsWith('open')) {
                   node.style['z-index'] = 100;
-              } else if (node.style['z-index'] == 100 && this.parallelsOpened === false) {
+              } else if (node.style['z-index'] === 100 && this.parallelsOpened === false) {
                   node.style['z-index'] = null;
               }
           }
@@ -441,7 +416,7 @@
 
           _toggleParallelsOpened() {
               this.parallelsOpened = !this.parallelsOpened;
-              this.dispatchEvent(new CustomEvent('iron-resize', {composed: true, bubbles: true}));
+              this.dispatchEvent(new CustomEvent('iron-resize', { composed: true, bubbles: true }));
           }
 
           _computeMainHeading(item) {
