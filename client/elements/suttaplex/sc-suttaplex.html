--- conflicted
+++ resolved
@@ -1,22 +1,22 @@
-<link rel="import" href="/bower_components/polymer/polymer.html">
-<link rel="import" href="/bower_components/paper-icon-button/paper-icon-button.html">
-<link rel="import" href="/bower_components/iron-collapse/iron-collapse.html">
-<link rel="import" href="/bower_components/paper-menu-button/paper-menu-button.html">
-<link rel="import" href="/bower_components/paper-styles/paper-styles.html">
-<link rel="import" href="/bower_components/paper-listbox/paper-listbox.html">
-<link rel="import" href="/bower_components/paper-item/paper-item.html">
-<link rel="import" href="/bower_components/paper-button/paper-button.html">
-<link rel="import" href="/bower_components/iron-icons/iron-icons.html">
-<link rel="import" href="/bower_components/paper-card/paper-card.html">
-<link rel="import" href="/bower_components/iron-ajax/iron-ajax.html">
-<link rel="import" href="/bower_components/paper-badge/paper-badge.html">
-<link rel="import" href="/bower_components/paper-badge/paper-badge.html">
-
-<link rel="import" href="/img/sc-svg-icons.html">
-<link rel="import" href="/elements/addons/sc-sutta-note.html">
-<link rel="import" href="/elements/menus/language-menu.html">
-<link rel="import" href="/elements/menus/more-par-menu.html">
-<link rel="import" href="/elements/suttaplex/sc-view-parallels.html">
+<link rel="import" href="/../bower_components/polymer/polymer.html">
+<link rel="import" href="/../bower_components/paper-icon-button/paper-icon-button.html">
+<link rel="import" href="/../bower_components/iron-collapse/iron-collapse.html">
+<link rel="import" href="/../bower_components/paper-menu-button/paper-menu-button.html">
+<link rel="import" href="/../bower_components/paper-styles/paper-styles.html">
+<link rel="import" href="/../bower_components/paper-listbox/paper-listbox.html">
+<link rel="import" href="/../bower_components/paper-item/paper-item.html">
+<link rel="import" href="/../bower_components/paper-button/paper-button.html">
+<link rel="import" href="/../bower_components/iron-icons/iron-icons.html">
+<link rel="import" href="/../bower_components/paper-card/paper-card.html">
+<link rel="import" href="/../bower_components/iron-ajax/iron-ajax.html">
+<link rel="import" href="/../bower_components/paper-badge/paper-badge.html">
+<link rel="import" href="/../bower_components/paper-badge/paper-badge.html">
+
+<link rel="import" href="/../img/sc-svg-icons.html">
+<link rel="import" href="/../elements/addons/sc-sutta-note.html">
+<link rel="import" href="/../elements/menus/language-menu.html">
+<link rel="import" href="/../elements/menus/more-par-menu.html">
+<link rel="import" href="/../elements/suttaplex/sc-view-parallels.html">
 
 <!--
   Suttaplex card
@@ -194,18 +194,11 @@
           </div>
         </div>
 
-<<<<<<< HEAD
-        <paper-icon-button id="parallels-toggle" class="toggle-button" icon="[[toggleIcon]]"
-                           on-tap="_toggleParallelsOpened">
-        </paper-icon-button>
-        <paper-badge for="parallels-toggle" label="[[item.parallel_count]]" class="paper-badge"
-                     title="Number of parallels"></paper-badge>
-=======
         <div>
           <template is="dom-if" if="[[parallelsOpened]]">
-            <paper-menu-button horizontal-align="right" role="group" aria-haspopup="true" vertical-align="top" 
+            <paper-menu-button horizontal-align="right" role="group" aria-haspopup="true" vertical-align="top"
                                 aria-disabled="false">
-                <paper-icon-button class="more-info" slot="dropdown-trigger" icon="icons:more-vert" role="button" 
+                <paper-icon-button class="more-info" slot="dropdown-trigger" icon="icons:more-vert" role="button"
                                     tabindex="0" aria-disabled="false"></paper-icon-button>
                 <div slot="dropdown-content"></div>
                 <paper-listbox slot="dropdown-content" tabindex="0" role="listbox">
@@ -219,7 +212,6 @@
           <paper-badge for="parallels-toggle" label="[[item.parallel_count]]" class="paper-badge"
                         title="Number of parallels"></paper-badge>
         </div>
->>>>>>> 1060a32d
       </div>
 
       <template is="dom-if" if="[[parallelsOpened]]">
@@ -309,7 +301,7 @@
 
           // Computes API endpoint URL for given translation
           _computeApiUrlEndpoint(uid, author) {
-              return `${uid}/${author}`;
+              return `/sutta/${uid}/?author=${author}`;
           }
 
           _isChosenLang(lang) {
@@ -336,10 +328,6 @@
           }
       }
 
-<<<<<<< HEAD
-      customElements.define(SCSuttaplex.is, SCSuttaplex)
-=======
       customElements.define(SCSuttaplex.is, SCSuttaplex);
->>>>>>> 1060a32d
   </script>
 </dom-module>