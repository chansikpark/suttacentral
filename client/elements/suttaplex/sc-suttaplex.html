--- conflicted
+++ resolved
@@ -298,7 +298,6 @@
 
         <div class$="{{_addPaddingIfNoBlurb(item.blurb)}} card-actions">
           <div class="card-actions-left">
-<<<<<<< HEAD
             <template is="dom-repeat" items="[[_getUserLanguageTranslations(item.translations, language)]]"
                       as="translation">
               <paper-button class="author-button" flat
@@ -307,17 +306,6 @@
                   [[translation.author_short]]
                 </a>
               </paper-button>
-=======
-            <template is="dom-repeat" items="[[item.translations]]" as="translation">
-              <template is="dom-if" if="{{_isChosenLang(translation.lang)}}">
-                <a class="author-link" href="[[_getSuttaTextUrl(item.uid, translation.lang, translation.author_uid)]]">
-                  <paper-button class="author-button" flat
-                                title$="{{localize('goToTranslation', 'author', translation.author)}}">
-                    [[translation.author_short]]
-                  </paper-button>
-                </a>
-              </template>
->>>>>>> 088b2136
             </template>
           </div>
 
