<link rel="import" href="../../bower_components/paper-icon-button/paper-icon-button.html">
<link rel="import" href="../../bower_components/iron-collapse/iron-collapse.html">
<link rel="import" href="../../bower_components/paper-menu-button/paper-menu-button.html">
<link rel="import" href="../../bower_components/paper-styles/paper-styles.html">
<link rel="import" href="../../bower_components/paper-listbox/paper-listbox.html">
<link rel="import" href="../../bower_components/paper-item/paper-item.html">
<link rel="import" href="../../bower_components/paper-button/paper-button.html">
<link rel="import" href="../../bower_components/iron-icons/iron-icons.html">
<link rel="import" href="../../bower_components/iron-icon/iron-icon.html">
<link rel="import" href="../../bower_components/paper-card/paper-card.html">
<link rel="import" href="../../bower_components/iron-ajax/iron-ajax.html">
<link rel="import" href="../../bower_components/paper-toast/paper-toast.html">
<link rel="import" href="../../bower_components/app-localize-behavior/app-localize-behavior.html">

<link rel="import" href="../../img/sc-svg-icons.html">
<link rel="import" href="../../elements/addons/sc-sutta-note.html">
<link rel="import" href="../menus/sc-language-menu.html">
<link rel="import" href="../menus/sc-suttaplex-share-menu.html">
<link rel="import" href="sc-parallel-list.html">
<link rel="import" href="../../elements/addons/sc-badge.html">

<!--
  Suttaplex card
-->
<dom-module id="sc-suttaplex" attributes="open url">
  <template>
    <style include="sc-suttaplex-styles">
      .suttaplex-head-container {
        display: flex;
        justify-content: space-between;
        align-items: center;
      }

      .suttaplex {
        background-color: var(--sc-secondary-background-color);
        margin-bottom: var(--sc-size-md);
        border-radius: var(--sc-size-xxs);
        display: block;
      }

      .suttaplex .card-content {
        padding-top: var(--sc-size-md-larger);
        padding-bottom: 1px;
      }

      .suttaplex-heading {
        @apply --paper-font-headline;
        @apply --sc-serif-font;
        margin: 0;
      }

      .suttaplex-nerdy-row {
        @apply --paper-font-body2;
        color: var(--sc-secondary-text-color);
        font-weight: normal;
        white-space: nowrap;
        overflow: hidden;
        text-overflow: ellipsis;
      }

      .suttaplex-nerdy-row:hover {
        text-overflow: clip;
        white-space: normal;
        word-break: break-all;
      }

      .nerdy-row-element {
        margin-right: var(--sc-size-md-larger);
      }

      .suttaplex-blurb {
        @apply --sc-paper-font-body;
        overflow: hidden;
      }

      .suttaplex .card-actions {
        padding: 0 var(--sc-size-md) var(--sc-size-sm);
        display: flex;
        flex-flow: wrap;
        flex-grow: 1;
        justify-content: space-between;
        align-items: baseline;
        border-top: 0;
      }

      .card-actions-left {
        display: inline-block;
        align-self: flex-start;
      }

      .card-actions-left .author-button:first-of-type {
        margin-left: -2px;
      }

      .right-elements {
        display: flex;
        align-self: flex-end;
      }

      .flex-div {
        display: flex;
        justify-content: space-between;
        flex: 1;
      }

      .languagedrop {
        display: inline-block;
        vertical-align: middle;
        margin: -18px var(--sc-size-xs) 0;
      }

      .volpage-biblio-info-summary::-webkit-details-marker {
        color: var(--sc-paper-tooltip-color);
      }

      .volpage-biblio-info-summary {
        outline: none;
        cursor: pointer;
      }

      .volpage-biblio-info {
        @apply --paper-font-body1;
        position: absolute;
        z-index: 200;
        background-color: var(--sc-tertiary-background-color);
        padding: 12px;
        border-top: var(--sc-border);
        margin: 0 var(--sc-size-xl) 0 0;
        box-shadow: var(--paper-material-elevation-2_-_box-shadow);
        white-space: normal;
      }

      .suttaplex-details {
        display: inline-block;
      }

      .share-menu-button {
        padding: 0;
        --paper-menu-button-dropdown: {
          @apply --shadow-elevation-8dp;
        };
      }

      .more-par-listbox:focus,
      #more_par_menu:focus {
        outline: none;
      }

      .hide-element {
        display: none;
      }

      .toggle-button {
        min-width: 40px;
        align-self: flex-end;
        z-index: 201;
      }

      .behind-button {
        z-index: 0;
      }

      .more-info {
        align-self: flex-end;
        width: var(--sc-size-lg);
        height: var(--sc-size-lg);
        margin-top: var(--sc-size-xs);
      }

      .display-inline {
        display: inline-block;
      }

      .parallels-toggle-div {
        z-index: 0;
        display: inline-grid;
        position: relative;
      }

      .absolute-pos {
        position: absolute;
      }

      .no-left-padding {
        padding-left: 0;
      }

      .top-space {
        margin-top: var(--sc-size-md-larger);
      }

      .grey-icon {
        color: var(--sc-disabled-text-color);
      }

      .primary-accent-icon {
        color: var(--sc-primary-accent-color);
        stroke: var(--sc-primary-accent-color);
      }

      .author-button {
        @apply --sc-skolar-font-size-md;
      }

      .sc-tooltip {
        --paper-tooltip-opacity: 0.98;
        --paper-tooltip-background: var(--sc-paper-tooltip-color);
        --paper-tooltip: {
          @apply --sc-skolar-font-size-xs;
          line-height: var(--sc-size-md);
          padding: var(--sc-size-sm) var(--sc-size-md);
          text-shadow: 0 0 var(--sc-secondary-background-color);
          white-space: normal;
          max-width: 100% !important;
        };
      }

      .menu-listbox {
        --paper-input-container-focus-color: var(--sc-primary-accent-color);
        --paper-input-container-color: var(--sc-secondary-text-color);
        --paper-input-container-input-color: var(--sc-secondary-text-color);
        --paper-dropdown-menu-icon: {
          color: var(--sc-disabled-text-color);
        };
        background-color: var(--sc-secondary-background-color);
      }

      .not-found-error {
        @apply --sc-sans-font;
        @apply --paper-font-title;
        text-align: center;
        color: var(--sc-secondary-text-color);
      }

    </style>

    <paper-card class="suttaplex" id="[[item.uid]]" elevation="1">
      <div class="card-content">

        <div class="suttaplex-head-container">
          <h3 class="suttaplex-heading" title="[[_getMainHeadingTitle(item,localize)]]">
            [[_computeMainHeading(item)]]</h3>
          <iron-icon id="difficulty_icon" class="primary-accent-icon"
                     icon="[[_computeDifficultyLevelIconName(item.difficulty)]]"></iron-icon>
          <paper-tooltip for="difficulty_icon" offset="0" fit-to-visible-bounds class="sc-tooltip">
            {{localize(difficulty)}}
          </paper-tooltip>
        </div>

        <div class="suttaplex-nerdy-row">
          <span title="{{localize('originalTitle')}}" class$="[[_computeHideOriginalTitle(item)]] nerdy-row-element">
            [[item.original_title]]
          </span>
          <span title="[[_getAcronymTitle(item, localize)]]" class$="[[_computeHideUID(item)]] nerdy-row-element">
            [[_getAcronymOrUid(item,expansionData)]]
          </span>
          <template is="dom-if" if="[[item.volpages]]">
            <template is="dom-if" if=[[!item.biblio]]>
              <span class="book no-margin">
                <iron-icon class="grey-icon" icon="book"></iron-icon>
              </span>
              <span class="vol-page nerdy-row-element" title="{{localize('volumeAndPage')}}">
                [[item.volpages]]
              </span>
            </template>
            <template is="dom-if" if=[[item.biblio]]>
              <div>
                <details class="suttaplex-details display-inline">
                  <summary class="volpage-biblio-info-summary">
                    <span class="book no-margin">
                      <iron-icon class="grey-icon" icon="book"></iron-icon>
                    </span>
                    <span class="vol-page nerdy-row-element" title="{{localize('volumeAndPage')}}">
                      [[item.volpages]]
                    </span>
                  </summary>
                  <p class="volpage-biblio-info" inner-h-t-m-l="[[item.biblio]]"></p>
                </details>
              </div>
            </template>
          </template>
        </div>

        <template is="dom-if" if="[[item.uid]]">
          <p class$="suttaplex-blurb [[_computeHide(item.blurb)]]" title="{{localize('blurb')}}"
             inner-h-t-m-l="[[item.blurb]]">
          </p>
        </template>

        <template is="dom-if" if="[[!item.uid]]">
          <p class="not-found-error">{{localize('itemNotFound')}}</p>
        </template>

      </div>

      <div class$="{{_addPaddingIfNoBlurb(item.blurb)}} card-actions">
        <div class="card-actions-left">
          <template is="dom-repeat" items="[[item.translations]]" as="translation">
            <template is="dom-if" if="{{_isChosenLang(translation.lang)}}">
              <paper-button class="author-button" flat
                            title$="{{localize('goToTranslation', 'author', translation.author)}}">
                <a href="[[_getSuttaTextUrl(item.uid, translation.lang, translation.author)]]">
                  [[translation.author]]
                </a>
              </paper-button>
            </template>
          </template>
        </div>

        <template is="dom-if" if="[[item.uid]]">

          <div class="flex-div">
            <div class="languagedrop">
              <sc-language-menu language-choice="[[item.translations]]"
                                input-language="[[inputLanguage]]" original-language="[[item.root_lang]]"
                                root-id="[[item.uid]]" class="no-left-padding"></sc-language-menu>
            </div>

            <div class="right-elements">
              <paper-menu-button id="copy_menu" class="share-menu-button" horizontal-align="right" role="group"
                                 aria-haspopup="true" aria-disabled="false" vertical-align="auto">
                <paper-icon-button class="more-info grey-icon" slot="dropdown-trigger" icon="icons:sc-svg-icons:share"
                                   role="button" tabindex="0" aria-disabled="false"></paper-icon-button>
                <paper-listbox class="more-par-listbox menu-listbox" slot="dropdown-content" tabindex="0"
                               role="listbox">
                  <sc-suttaplex-share-menu id="more_par_menu" tabindex="0" item="[[item]]"></sc-suttaplex-share-menu>
                </paper-listbox>
              </paper-menu-button>

              <template is="dom-if" if="[[item.parallel_count]]">
                <div class="parallels-toggle-div">
                  <paper-icon-button id="parallels_toggle" class="toggle-button grey-icon" icon="[[toggleIcon]]"
                                     on-tap="_toggleParallelsOpened">
                  </paper-icon-button>
                  <sc-badge class="absolute-pos behind-button" number="[[item.parallel_count]]"></sc-badge>
                </div>
                <paper-tooltip for="parallels_toggle" class="sc-tooltip" offset="-1" fit-to-visible-bounds
                               position="right">
                  {{localize('hasParallels', 'num', item.parallel_count)}}
                </paper-tooltip>
              </template>
            </div>
          </div>

        </template>

      </div>

      <template is="dom-if" if="[[parallelsOpened]]">
        <iron-collapse id="collapse" opened="[[parallelsOpened]]">
          <sc-parallel-list root-lang="[[item.root_lang]]" item-uid="[[item.uid]]"
                             root-text="[[_getRootText(item.*)]]" expansion-data="[[expansionData]]">
          </sc-parallel-list>
        </iron-collapse>
      </template>

    </paper-card>

  </template>

  <script>
      /**
       * @extends {Polymer.Element}
       * @appliesMixin Polymer.AppLocalizeBehavior
       */
      class SCSuttaplex extends Polymer.mixinBehaviors([Polymer.AppLocalizeBehavior], ReduxMixin(Polymer.Element)) {
          static get is() {
              return 'sc-suttaplex';
          }

          static get properties() {
              return {
                  toggleIcon: {
                      type: String,
                      computed: '_computeToggleIcon(parallelsOpened)'
                  },
                  parallelsOpened: {
                      type: Boolean,
                      value: false
                  },
                  opened: {
                      type: Boolean,
                      reflectToAttribute: true,
                      notify: true
                  },
                  _toggleIcon: {
                      type: String,
                      computed: '_computeToggleIcon(opened)'
                  },
                  _toggleMoreIcon: {
                      type: String,
                      computed: '_computeToggleMoreIcon(opened)'
                  },
                  inputLanguage: {
                      type: String,
                      value: 'en' // Temporary hardcoded
                  },
                  // The suttaplex item
                  item: {
                      type: Object
                  },
                  toastMessage: {
                      type: String
                  },
                  language: {
                      type: String,
                      statePath: 'siteLanguage',
                      observer: '_siteLanguageChanged'
                  },
                  difficulty: {
                      type: String
                  },
                  expansionData: {
                      type: Array
                  }
              }
          }

          ready() {
              super.ready();
              this.addEventListener('par-menu-copied', (e) => {
                  this.$.copy_menu.opened = false;  // Close dropdown after the copy action.
              });
              if (this.$.copy_menu) {
                  this.$.copy_menu.addEventListener('opened-changed', (e) => { this._moreMenuOpenedChanged(e); })
              }
          }

          _siteLanguageChanged() {
              this.loadResources(this.resolveUrl(`/localization/elements/sc-suttaplex/${this.language}.json`));
          }

          _moreMenuOpenedChanged(e) {
              const open = e.detail.value;
              if (open) {
                  this.$.more_par_menu._sendRequest();
              }
          }

          // general function to hide or display various elements.
          _computeHide(checkText) {
              return (!checkText) ? 'hide-element' : '';
          }

          _computeHideUID(item) {
              return (item.translated_title || item.original_title) ? '' : 'hide-element';
          }

          _computeHideOriginalTitle(item) {
              return item.translated_title ? '' : 'hide-element';
          }

          // returns the relevant icon for the expander
          _computeToggleIcon(parallelsOpened) {
              return parallelsOpened ? 'icons:expand-less' : 'icons:expand-more';
          }

          // shows the more-par menu when the expander is opened.
          _computeToggleMoreIcon(opened) {
              return opened ? '' : 'moremenu';
          }

          _computeDifficultyLevelIconName() {
              return `sc-svg-icons:${this.difficulty}`;
          }

          // Computes API endpoint URL for given translation
          _getSuttaTextUrl(uid, lang, author) {
              const url = window.location;
              const baseUrl = url.protocol + '//' + url.host;
              return `${baseUrl}/${uid}/${lang}/${author}`;
          }

          _isChosenLang(lang) {
              return lang === this.inputLanguage;
          }

          _toggleParallelsOpened() {
              this.parallelsOpened = !this.parallelsOpened;
              this.dispatchEvent(new CustomEvent('iron-resize', { composed: true, bubbles: true }));
          }

          _computeMainHeading(item) {
              if (!item) {
                  return '';
              }
              if (item.translated_title) {
                  return item.translated_title;
              } else if (item.original_title) {
                  return item.original_title;
              } else {
                  return this._getAcronymOrUid(item, this.expansionData);
              }
          }

          _getMainHeadingTitle(item, localize) {
              if (!item || item.translated_title || item.original_title) {
                  return '';
              } else {
                  return this._getAcronymTitle(item, localize);
              }
          }

          _addPaddingIfNoBlurb(blurb) {
              return (blurb === null || blurb === undefined) ? 'top-space' : '';
          }

          _capitalize(author) {
              return author.replace(/\b\w/g, l => l.toUpperCase());
          }

          _getAcronymOrUid(item, expansionData) {
              let sc_acronym = '';
              if (item.acronym) {
<<<<<<< HEAD
                sc_acronym = item.acronym.split('//')[0];
              } else {
                sc_acronym = this._transformId(item.uid, expansionData);
=======
                  sc_acronym = item.acronym.split('//')[0];
              } else if (item.uid) {
                  let uid_parts = item.uid.split('-');
                  let tail = '';
                  for (let item in uid_parts) {
                      if (!expansionData[0][uid_parts[item]]) {
                          tail = uid_parts[item].match(/\d+/g)[0];
                          uid_parts[item] = uid_parts[item].match(/[a-z]*/g)[0];
                      }
                      sc_acronym += `${expansionData[0][uid_parts[item]]} ${tail}`;
                  }
>>>>>>> 17101802
              }
              return sc_acronym;
          }

          // This function parses the input uid of the parallel
          // It is then split into it's various elements which are then expanded
          // according to the data in the expansion-table. 
          // So f.i. 'an3.4' becomes 'AN 3.4' and 'lzh-sarv-bi-vb-np1' becomes
          // 'Lzh Sarv Bi Vb NP 1'
          _transformId(rootId, expansionData) {
              let sc_acronym = '';
              let root_part = rootId.split('#')[0];
              let uid_parts = root_part.split('-');
              let tail = '';
              uid_parts.forEach(item => {
                if (!expansionData[0][item]) {
                    tail = item.match(/\d+.*/g)[0]+'–';
                    item = item.match(/[a-z]*/g)[0];
                }
                item ? sc_acronym += `${expansionData[0][item]} ${tail}` : sc_acronym += tail;
              });
              return sc_acronym.replace(/–\s*$/, '');
          }

          _getAcronymTitle(item, localize) {
              let sc_acronym_title = localize('suttaCentralID');
              if (item && item.acronym) {
<<<<<<< HEAD
                const alt_number = item.acronym.split('//')[1];
                if (alt_number) {
                  let book = '';
                  (alt_number[0] === 'T') ? book = 'Taishō' : book = 'PTS';
                  sc_acronym_title += `\n${localize('alternateText', 'book', book)} ${alt_number}`;
                }
=======
                  const alt_number = item.acronym.split('//')[1];
                  if (alt_number) {
                      let book = '';
                      (alt_number[0] === 'T') ? book = 'Taishō' : book = 'PTS';
                      sc_acronym_title += `\n${localize('alternateText', 'book', book)} ${alt_number}`;
                  }
>>>>>>> 17101802
              }
              return sc_acronym_title;
          }

          _getRootText() {
              return this.item.translations.find(translation => translation.lang === this.item.root_lang);
          }
      }

      customElements.define(SCSuttaplex.is, SCSuttaplex);
  </script>
</dom-module><|MERGE_RESOLUTION|>--- conflicted
+++ resolved
@@ -512,23 +512,9 @@
           _getAcronymOrUid(item, expansionData) {
               let sc_acronym = '';
               if (item.acronym) {
-<<<<<<< HEAD
                 sc_acronym = item.acronym.split('//')[0];
               } else {
                 sc_acronym = this._transformId(item.uid, expansionData);
-=======
-                  sc_acronym = item.acronym.split('//')[0];
-              } else if (item.uid) {
-                  let uid_parts = item.uid.split('-');
-                  let tail = '';
-                  for (let item in uid_parts) {
-                      if (!expansionData[0][uid_parts[item]]) {
-                          tail = uid_parts[item].match(/\d+/g)[0];
-                          uid_parts[item] = uid_parts[item].match(/[a-z]*/g)[0];
-                      }
-                      sc_acronym += `${expansionData[0][uid_parts[item]]} ${tail}`;
-                  }
->>>>>>> 17101802
               }
               return sc_acronym;
           }
@@ -556,21 +542,12 @@
           _getAcronymTitle(item, localize) {
               let sc_acronym_title = localize('suttaCentralID');
               if (item && item.acronym) {
-<<<<<<< HEAD
                 const alt_number = item.acronym.split('//')[1];
                 if (alt_number) {
                   let book = '';
                   (alt_number[0] === 'T') ? book = 'Taishō' : book = 'PTS';
                   sc_acronym_title += `\n${localize('alternateText', 'book', book)} ${alt_number}`;
                 }
-=======
-                  const alt_number = item.acronym.split('//')[1];
-                  if (alt_number) {
-                      let book = '';
-                      (alt_number[0] === 'T') ? book = 'Taishō' : book = 'PTS';
-                      sc_acronym_title += `\n${localize('alternateText', 'book', book)} ${alt_number}`;
-                  }
->>>>>>> 17101802
               }
               return sc_acronym_title;
           }
