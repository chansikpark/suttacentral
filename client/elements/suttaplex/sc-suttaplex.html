<link rel="import" href="/bower_components/polymer/polymer.html">
<link rel="import" href="/bower_components/paper-icon-button/paper-icon-button.html">
<link rel="import" href="/bower_components/iron-collapse/iron-collapse.html">
<link rel="import" href="/bower_components/paper-menu-button/paper-menu-button.html">
<link rel="import" href="/bower_components/paper-styles/paper-styles.html">
<link rel="import" href="/bower_components/paper-listbox/paper-listbox.html">
<link rel="import" href="/bower_components/paper-item/paper-item.html">
<link rel="import" href="/bower_components/paper-button/paper-button.html">
<link rel="import" href="/bower_components/iron-icons/iron-icons.html">
<link rel="import" href="/bower_components/paper-card/paper-card.html">
<link rel="import" href="/bower_components/iron-ajax/iron-ajax.html">
<<<<<<< HEAD
=======
<link rel="import" href="/bower_components/paper-badge/paper-badge.html">
>>>>>>> 6c09ea11
<link rel="import" href="/bower_components/paper-toast/paper-toast.html">

<link rel="import" href="/img/sc-svg-icons.html">
<link rel="import" href="/elements/addons/sc-sutta-note.html">
<link rel="import" href="/elements/menus/language-menu.html">
<link rel="import" href="/elements/menus/more-par-menu.html">
<link rel="import" href="/elements/suttaplex/sc-view-parallels.html">
<link rel="import" href="/elements/addons/sc-badge.html">

<!--
  Suttaplex card
-->
<dom-module id="sc-suttaplex" attributes="open url">
  <template>
    <style include="sc-suttaplex-styles">
      .heading {
        cursor: pointer;
      }

      .suttaplex-head-container {
        display: flex;
        justify-content: space-between;
        align-items: center;
      }

      h1, h2, h3 {
        margin: 0;
      }

      paper-card.suttaplex {
        border-radius: 0;
        border-top: 1px solid var(--paper-grey-300);
        display: block;
      }

      paper-card.suttaplex .card-content {
        padding-top: 24px;
        padding-bottom: 1px;
      }

      .suttaplex-heading {
        @apply --paper-font-headline;
        @apply --sc-serif-font;
      }

      .suttaplex-nerdy-row {
        @apply --paper-font-body2;
        color: var(--secondary-text-color);
        font-weight: normal;
        white-space: nowrap;
        overflow: hidden;
      }

      .suttaplex-nerdy-row span {
        margin-right: 24px;
      }

      .suttaplex-description {
        @apply --sc-paper-font-body;
        overflow: hidden;
      }

      paper-card.suttaplex .card-actions {
        padding: 0 16px 8px;
        display: flex;
        justify-content: space-between;
        align-items: baseline;
        border-top: 0;
      }

      .card-actions-left {
        display: inline-block;
      }

      .card-actions-right {
        display: inline-block;
      }

      .languagedrop {
        display: inline-block;
        vertical-align: middle;
        margin: -18px 4px 0;
        padding: 0 8px;
      }

      #moremenu {
        visibility: hidden;
      }

      summary::-webkit-details-marker {
        color: var(--paper-grey-300);
      }

      details {
        display: inline-block;
      }

      details p {
        @apply --paper-font-body1;
        @apply --shadow-elevation-3dp;
        position: absolute;
        z-index: 200;
        background-color: #fff;
        padding: 12px;
        border-top: 1px solid rgba(0, 0, 0, 0.12);
        margin: 0 48px 0 0;
        white-space: normal;
      }

      paper-menu-button {
        padding: 0;
      }

      .notfound {
        @apply --paper-font-display1;
      }

      .hide-element {
        display: none;
      }

      .difficulty-icon {
        padding-right: 8px;
      }

      .toggle-button {
        min-width: 40px;
        align-self: flex-end;
      }

      .more-info {
        align-self: flex-end;
      }

      .paper-badge {
        --paper-badge-margin-left: -15px;
        --paper-badge-margin-bottom: -10px;
      }

      .segmented-border {
        padding: 5px;
        border: 1px dashed var(--paper-grey-700);
        border-radius: 5px;
      }

      .display-inline {
        display: inline-block;
      }

      .volpage-biblio-info-summary {
        outline: none;
        cursor: pointer;
      }

      .volpage-biblio-info {
        @apply --paper-font-body1;
        position: absolute;
        z-index: 200;
        background-color: #fff;
        @apply --shadow-elevation-3dp;
        padding: 12px;
        border-top: 1px solid rgba(0, 0, 0, 0.12);
        margin: 0 48px 0 0;
        white-space: normal;
      }

      .no-margin {
        margin: 0;
      }

      .toast {
        --paper-toast-color: white;
        text-align: center;
        font-size: 20px;
        margin-left: calc(50vw - 150px);
      }

      .success-toast {
        --paper-toast-background-color: var(--paper-green-a700);;
      }

      .error-toast {
        --paper-toast-background-color: red;
      }

      .right-elements {
        align-self: flex-end;
      }

      .pull-right {
        min-width: 90px;
      }

      .parallels-toggle-div {
        display: inline-grid;
      }

    </style>

    <paper-card class="suttaplex" id="[[item.uid]]">
      <div class="card-content">

        <div class="suttaplex-head-container">
          <h3 class="suttaplex-heading">[[_computeMainHeading(item)]]</h3>
          <div class$="difficulty-icon [[item.difficulty.name]]"
               title="Recommended for [[item.difficulty.name]] students">
            <iron-icon icon="[[_computeLevel(item.difficulty.name)]]"></iron-icon>
          </div>
        </div>

        <div class="suttaplex-nerdy-row">
          <span title="Original title" class$="[[_computeHideOriginalTitle(item)]]">[[item.original_title]]</span>
          <span title="SuttaCentral ID" class$="[[_computeHideUID(item)]]">[[item.acronym]]</span>
          <template is="dom-if" if="[[item.volpages]]">
            <template is="dom-if" if=[[!item.biblio]]>
              <span class="book" class="no-margin"><iron-icon icon="book"></iron-icon></span>
              <span class="vol-page" title="Volume and page">[[item.volpages]]</span>
            </template>
            <template is="dom-if" if=[[item.biblio]]>
              <details class="display-inline">
                <summary class="volpage-biblio-info-summary">
                  <span class="book" class="no-margin"><iron-icon icon="book"></iron-icon></span>
                  <span class="vol-page" title="Volume and page">[[item.volpages]]</span>
                </summary>
                <p class="volpage-biblio-info" inner-h-t-m-l="[[item.biblio]]"></p>
              </details>
            </template>
          </template>
        </div>

        <p class$="suttaplex-description [[_computeHide(item.blurb)]]" title="Description"
           inner-h-t-m-l="[[item.blurb]]"></p>
      </div>

      <div class="card-actions">
        <div class="card-actions-left">
          <template is="dom-repeat" items="[[item.translations]]" as="translation">
            <template is="dom-if" if="{{_isChosenLang(translation.lang)}}">
              <paper-button flat title$="Go  to a translation by [[translation.author]]">
                <a href="[[_getSuttaTextUrl(item.uid, translation.lang, translation.author)]]"
                   class$="{{_translationBorder(translation.segmented)}}">[[translation.author]]</a>
              </paper-button>
            </template>
          </template>
          <div class="languagedrop">
            <language-menu language-choice="[[item.translations]]" title-label="More"
                           input-language="[[inputLanguage]]" original-language="[[item.root_lang]]"
                           root-id="[[item.uid]]" on-paper-dropdown-close="_changeItemZIndex"
                           on-paper-dropdown-open="_changeItemZIndex"></language-menu>
          </div>
        </div>

        <div class$="right-elements {{_shouldPullRight(parallelsOpened)}}">
          <template is="dom-if" if="[[parallelsOpened]]">
            <paper-menu-button id="copy_menu" horizontal-align="right" role="group" aria-haspopup="true" vertical-align="top"
                                aria-disabled="false">
                <paper-icon-button class="more-info" slot="dropdown-trigger" icon="icons:more-vert" role="button"
                                    tabindex="0" aria-disabled="false"></paper-icon-button>
                <div slot="dropdown-content"></div>
                <paper-listbox slot="dropdown-content" tabindex="0" role="listbox">
                    <more-par-menu tabindex="0" item="[[item]]" ></more-par-menu>
                </paper-listbox>
              </paper-menu-button>
          </template>
          
          <div class="parallels-toggle-div">
            <paper-icon-button id="parallels_toggle" class="toggle-button" icon="[[toggleIcon]]"
                              on-tap="_toggleParallelsOpened">
            </paper-icon-button>
            <sc-badge number="[[item.parallel_count]]"></sc-badge>
          </div>
        </div>
      </div>

      <template is="dom-if" if="[[parallelsOpened]]">
        <iron-collapse no-animation id="collapse" opened="{{parallelsOpened}}">
          <sc-view-parallels root-lang="[[item.root_lang]]" item-uid="[[item.uid]]"></sc-view-parallels>
        </iron-collapse>
      </template>

    </paper-card>
    <paper-toast id="success_toast" class="toast success-toast" text="[[toastMessage]]" duration=3000></paper-toast>
    <paper-toast id="error_toast" class="toast error-toast" text="[[toastMessage]]" duration=3000></paper-toast>
  </template>

  <script>
      class SCSuttaplex extends Polymer.Element {
          static get is() {
              return 'sc-suttaplex';
          }

          static get properties() {
              return {
                  toggleIcon: {
                      type: String,
                      computed: '_computeToggleIcon(parallelsOpened)'
                  },
                  parallelsOpened: {
                      type: Boolean,
                      value: false,
                      observer: '_parallelsOpenedChanged'
                  },
                  opened: {
                      type: Boolean,
                      reflectToAttribute: true,
                      notify: true
                  },
                  _toggleIcon: {
                      type: String,
                      computed: '_computeToggleIcon(opened)'
                  },
                  _toggleMoreIcon: {
                      type: String,
                      computed: '_computeToggleMoreIcon(opened)'
                  },
                  inputLanguage: {
                      type: String,
                      value: 'en' // Temporary hardcoded
                  },
                  level: String,
                  // The suttaplex item
                  item: Object,
                  toastMessage: {
                    type: String
                }
              }
          }

          ready() {
            super.ready();
            this.addEventListener('par-menu-copied', (e) => {
              this.toastMessage = e.detail.message;
              const success = e.detail.success;
              if (success) {
                this.$.success_toast.open();
              } else {
                this.$.error_toast.open();
              }
              copy_menu.opened = false;  // Close dropdown after the copy action.
            })
          }

          _changeItemZIndex(e) {
              let node = this.parentNode;
              if(node.style === undefined){
                 return;
              }
              if (e.type.endsWith('open')) {
                  node.style['z-index'] = 100;
              } else if (node.style['z-index'] === 100 && this.parallelsOpened === false) {
                  node.style['z-index'] = null;
              }
          }

          _parallelsOpenedChanged(e) {
            const type = e ? 'open' : 'close';
            const event_mock = { type: type };
            this._changeItemZIndex(event_mock);
          }

          _shouldPullRight(parallelsOpened) {
             return parallelsOpened ? 'pull-right' : '';
          }

          // general function to hide or display various elements.
          _computeHide(checkText) {
              return (!checkText) ? 'hide-element' : '';
          }

          _computeHideUID(item) {
              return (item.translated_title || item.original_title) ? '' : 'hide-element'
          }

          _computeHideOriginalTitle(item) {
              return item.translated_title ? '' : 'hide-element'
          }

          // returns the relevant icon for the expander
          _computeToggleIcon(parallelsOpened) {
              return parallelsOpened ? 'icons:expand-less' : 'icons:expand-more';
          }

          // shows the more-par menu when the expander is opened.
          _computeToggleMoreIcon(opened) {
              return opened ? '' : 'moremenu';
          }

          // adds the 'tree'-icons to denote difficulty level if any.
          _computeLevel(level) {
              return level ? 'sc-svg-icons:' + level : '';
          }

          // Computes API endpoint URL for given translation
          _getSuttaTextUrl(uid, lang, author) {
              const url = window.location;
              const baseUrl = url.protocol + '//' + url.host;
              return `${baseUrl}/${uid}/${lang}/${author}`;
          }

          _isChosenLang(lang) {
              return lang === this.inputLanguage;
          }

          _toggleParallelsOpened() {
              this.parallelsOpened = !this.parallelsOpened;
              this.dispatchEvent(new CustomEvent('iron-resize', { composed: true, bubbles: true }));
          }

          _computeMainHeading(item) {
              if (item.translated_title) {
                  return item.translated_title;
              } else if (item.original_title) {
                  return item.original_title;
              } else {
                  return item.acronym;
              }
          }

          _translationBorder(segmented) {
              return segmented ? 'segmented-border' : '';
          }
      }

      customElements.define(SCSuttaplex.is, SCSuttaplex);
  </script>
</dom-module><|MERGE_RESOLUTION|>--- conflicted
+++ resolved
@@ -9,10 +9,6 @@
 <link rel="import" href="/bower_components/iron-icons/iron-icons.html">
 <link rel="import" href="/bower_components/paper-card/paper-card.html">
 <link rel="import" href="/bower_components/iron-ajax/iron-ajax.html">
-<<<<<<< HEAD
-=======
-<link rel="import" href="/bower_components/paper-badge/paper-badge.html">
->>>>>>> 6c09ea11
 <link rel="import" href="/bower_components/paper-toast/paper-toast.html">
 
 <link rel="import" href="/img/sc-svg-icons.html">
@@ -267,8 +263,8 @@
 
         <div class$="right-elements {{_shouldPullRight(parallelsOpened)}}">
           <template is="dom-if" if="[[parallelsOpened]]">
-            <paper-menu-button id="copy_menu" horizontal-align="right" role="group" aria-haspopup="true" vertical-align="top"
-                                aria-disabled="false">
+            <paper-menu-button id="copy_menu" horizontal-align="right" role="group" aria-haspopup="true"
+                                vertical-align="top" aria-disabled="false">
                 <paper-icon-button class="more-info" slot="dropdown-trigger" icon="icons:more-vert" role="button"
                                     tabindex="0" aria-disabled="false"></paper-icon-button>
                 <div slot="dropdown-content"></div>
@@ -277,7 +273,7 @@
                 </paper-listbox>
               </paper-menu-button>
           </template>
-          
+
           <div class="parallels-toggle-div">
             <paper-icon-button id="parallels_toggle" class="toggle-button" icon="[[toggleIcon]]"
                               on-tap="_toggleParallelsOpened">
