--- conflicted
+++ resolved
@@ -224,12 +224,9 @@
                       type: String,
                       statePath: 'siteLanguage',
                       observer: "_setSiteLanguage"
-<<<<<<< HEAD
-=======
                   },
                   isDrawerOpened: {
                       type: Boolean
->>>>>>> cd3c7a36
                   }
               }
           }
