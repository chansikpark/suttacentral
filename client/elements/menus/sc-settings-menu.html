<link rel="import" href="../../bower_components/polymer/polymer.html">
<link rel="import" href="../../bower_components/iron-icons/iron-icons.html">
<link rel="import" href="../../bower_components/iron-icons/editor-icons.html">
<link rel="import" href="../../bower_components/paper-toggle-button/paper-toggle-button.html">
<link rel="import" href="../../bower_components/paper-radio-button/paper-radio-button.html">
<link rel="import" href="../../bower_components/paper-radio-group/paper-radio-group.html">
<link rel="import" href="../../bower_components/iron-ajax/iron-ajax.html">
<link rel="import" href="../../bower_components/iron-meta/iron-meta.html">
<link rel="import" href="../../bower_components/paper-item/paper-item.html">
<link rel="import" href="../../bower_components/paper-spinner/paper-spinner-lite.html">
<link rel="import" href="../../bower_components/paper-listbox/paper-listbox.html">
<link rel="import" href="../../bower_components/paper-dropdown-menu/paper-dropdown-menu.html">
<link rel="import" href="../../bower_components/iron-overlay-behavior/iron-overlay-backdrop.html">
<link rel="import" href="../../bower_components/neon-animation/web-animations.html">
<link rel="import" href="../../bower_components/app-storage/app-localstorage/app-localstorage-document.html">
<link rel="import" href="../../bower_components/app-localize-behavior/app-localize-behavior.html">

<!--
Settings menu appears in the toolbar on text pages only. It has setting for textual-details (paragraph numbers),
type of view for segmented pages (showing pali next to translated text), lookup tools and publication details .
-->
<dom-module id="sc-settings-menu" attributes="selectedView textInfo scriptchoice">
  <template>
    <style is="custom-style">
      :host {
        --primary-color: var(--sc-primary-color);
        --accent-color: var(--sc-primary-accent-color);
      }

      .paper-dialogue-container {
        max-width: 720px;
      }

      .dialog-header {
        @apply --paper-font-title;
        margin: 0
      }

      #settingsbutton {
        color: var(--sc-tertiary-text-color);
      }

      .dialog-section {
        margin-top: 36px;
      }

      .nerdy-row {
        @apply --paper-font-body1;
        color: var(--sc-secondary-text-color);
        margin-bottom:1em;
      }

      .menu-item-title {
        @apply --paper-font-title;
        color: var(--sc-primary-text-color);
        margin: 1em 0 0 0;
      }

      .menu-option {
        --paper-radio-button-unchecked-color: var(--sc-disabled-text-color);
        --paper-radio-button-checked-color: var(--sc-primary-accent-color);
        --paper-radio-button-label-color: var(--sc-primary-text-color);
      }

      .menu-item .menu-icon {
        margin-right: var(--sc-size-xs);
      }

      .menu-icon {
        color: var(--sc-disabled-text-color);
      }

      .menu-item {
        @apply --sc-skolar-font-size-md;
        color: var(--sc-primary-text-color);
        --paper-item-selected-weight: 500;
        cursor: pointer;
      }

      .menu-item:hover {
        background-color: var(--sc-tertiary-background-color);
      }

      .menu-dropdown, .menu-listbox {
        @apply --sc-skolar-font-size-md;
        --paper-input-container-focus-color: var(--sc-primary-accent-color);
        --paper-dropdown-menu-icon: {
          color: var(--sc-disabled-text-color);
        };
        --paper-dropdown-menu-input: {
          --paper-input-container-input-color: var(--sc-primary-text-color);
          --paper-input-container-color: var(--sc-secondary-text-color);
        };
        --paper-menu-button-dropdown: {
          @apply --shadow-elevation-8dp;
          background-color: var(--sc-secondary-background-color);
        };
        background-color: var(--sc-secondary-background-color);
        width: 200px;
      }

      .menu-listbox {
        --paper-input-container-focus-color: var(--sc-primary-accent-color);
        --paper-input-container-color: var(--sc-secondary-text-color);
        --paper-input-container-input-color: var(--sc-secondary-text-color);
        --paper-dropdown-menu-icon: {
          color: var(--sc-disabled-text-color);
        };
        background-color: var(--sc-secondary-background-color);
      }

      .menu-toggle-button {
        --paper-toggle-button-unchecked-bar-color: var(--sc-secondary-text-color);
        --paper-toggle-button-checked-bar-color: var(--sc-primary-accent-color-light);
        --paper-toggle-button-checked-button-color: var(--sc-primary-accent-color);
        --paper-toggle-button-checked-ink-color: var(--sc-primary-accent-color-dark);
        margin-top: var(--sc-size-sm);
      }

      @media screen and (max-width: 769px) {
        #sides {
          display: none;
        }
      }

      .loading-indicator {
        @apply --sc-skolar-font-size-s;
        width: 90%;
        display: flex;
        text-align: center;
        position: absolute;
        height: inherit;
        justify-content: center;
        align-items: center;
      }
    </style>

    <iron-meta id="meta"></iron-meta>

    <iron-ajax
        id="paragraphs_ajax"
        url="[[_getParagraphsUrl()]]"
        handle-as="json"
        last-response="{{textualInfoResponse}}"></iron-ajax>

    <div class="paper-dialogue-container">
      <div class="loading-indicator">
        <paper-spinner-lite active="[[showLoadingSpinner]]"></paper-spinner-lite>
      </div>

      <div class="dialog-section">
        <h3 class="menu-item-title">{{localize('viewTextualInfo')}}</h3>
        <div class="nerdy-row">{{localize('displaysInfo')}}</div>
        <paper-toggle-button id="textual_info_toggle_button"
                             class="menu-toggle-button" active="{{textualInfoToggleEnabled}}"></paper-toggle-button>
      </div>

      <div class="dialog-section">
        <h3 class="menu-item-title">{{localize('viewOriginal')}}</h3>
        <div class="nerdy-row">{{localize('onlyWorks')}}</div>
        <paper-radio-group id="text_view_menu" selected="{{selectedTextView}}">
          <paper-radio-button name="none" class="menu-option">
            {{localize('none')}}
          </paper-radio-button>
          <paper-radio-button id="sides" name="sidebyside" class="menu-option">
            <iron-icon class="menu-icon" icon="view-column"></iron-icon>
            {{localize('sideBySide')}}
          </paper-radio-button>
          <paper-radio-button name="linebyline" class="menu-option">
            <iron-icon class="menu-icon" icon="view-headline"></iron-icon>
            {{localize('lineByLine')}}
          </paper-radio-button>
          <paper-radio-button name="popup" class="menu-option">
            <iron-icon class="menu-icon" icon="editor:insert-comment"></iron-icon>
            {{localize('popUp')}}
          </paper-radio-button>
        </paper-radio-group>
      </div>

      <div class="dialog-section">
        <h3 class="menu-item-title">{{localize('activatePaliLookup')}}</h3>
        <div class="nerdy-row">
          {{localize('activatePaliDescription')}}
        </div>
        <paper-dropdown-menu class="menu-dropdown" label="{{localize('lookup')}}" id="pali_lookup_menu" vertical-align="auto">
          <paper-listbox class="menu-listbox" slot="dropdown-content" selected="{{paliLookupSelected}}">
            <template is="dom-repeat" items="[[paliLookupArray]]" as="dictlanguage">
              <paper-item class="menu-item">[[dictlanguage.language]]</paper-item>
            </template>
          </paper-listbox>
        </paper-dropdown-menu>
      </div>

      <div class="dialog-section">
        <h3 class="menu-item-title">{{localize('activateChineseLookup')}}</h3>
        <div class="nerdy-row">
          {{localize('activateChineseDescription')}}
        </div>
        <paper-dropdown-menu class="menu-dropdown" label="{{localize('lookup')}}" id="chinese_lookup_menu" vertical-align="auto">
          <paper-listbox class="menu-listbox" slot="dropdown-content" selected="{{chineseLookupSelected}}">
            <template is="dom-repeat" items="[[chineseLookupArray]]" as="dictlanguage">
              <paper-item class="menu-item">[[dictlanguage.language]]</paper-item>
            </template>
          </paper-listbox>
        </paper-dropdown-menu>
      </div>

      <div class="dialog-section">
        <h3 class="menu-item-title">{{localize('changePaliScript')}}</h3>
        <div class="nerdy-row">{{localize('changePaliScriptDescription')}}</div>
        <paper-dropdown-menu class="menu-dropdown" label="{{localize('changePaliScriptLabel')}}" id="pali_script_menu" vertical-align="auto">
          <paper-listbox class="menu-listbox" slot="dropdown-content" selected="{{paliScriptSelected}}">
            <template is="dom-repeat" items="[[paliScripts]]" as="script">
              <paper-item class="menu-item">[[script.language]]</paper-item>
            </template>
          </paper-listbox>
        </paper-dropdown-menu>
      </div>

      <div class="dialog-section">
        <h3 class="menu-item-title">{{localize('rememberSettings')}}</h3>
        <div class="nerdy-row">{{localize('rememberSettingsDescription')}}</div>
<<<<<<< HEAD
        <paper-toggle-button class="menu-toggle-button" noink checked
=======
        <paper-toggle-button id="remember_settings_button" class="menu-toggle-button" noink checked
>>>>>>> 56db382d
                             active="{{rememberSettings}}"></paper-toggle-button>
      </div>

    </div>

    <app-localstorage-document key="rememberTextSettings" data="{{rememberSettings}}"></app-localstorage-document>

  </template>
  <script>
      /**
       * @extends {Polymer.Element}
       * @appliesMixin Polymer.AppLocalizeBehavior
       */
      class SCSettingsMenu extends Polymer.mixinBehaviors([Polymer.AppLocalizeBehavior], ReduxMixin(Polymer.Element)) {
          static get is() {
              return 'sc-settings-menu';
          }

          static get properties() {
              return {
                  // Selected type of view for segmented-text pages.
                  selectedTextView: {
                      type: String,
                      observer: '_textViewChanged',
                      statePath: 'textOptions.segmentedSuttaTextView'
                  },
                  paliLookupArray: {
                      type: Array,
                      value: [
                          {
                              'dict': 'none',
                              'language': 'None'
                          },
                          {
                              'dict': 'pli2en',
                              'language': 'Pāli → English'
                          },
                          {
                              'dict': 'pli2es',
                              'language': 'Pāli → Español'
                          },
                          {
                              'dict': 'pli2de',
                              'language': 'Pāli → Deutsch'
                          },
                          {
                              'dict': 'pli2zh',
                              'language': 'Pāli → 汉语'
                          },
                          {
                              'dict': 'pli2pt',
                              'language': 'Pāli → Português'
                          },
                          {
                              'dict': 'pli2id',
                              'language': 'Pāli → Bahasa Indonesia'
                          },
                          {
                              'dict': 'pli2nl',
                              'language': 'Pāli → Nederlands'
                          }
                      ]
                  },
                  paliLookupLanguage: {
                      type: String,
                      statePath: 'textOptions.paliLookupTargetDictRepr'
                  },
                  // pali to language lookup selected number.
                  paliLookupSelected: {
                      type: Number,
                      computed: '_findPaliLookupLanguageIndex(paliLookupLanguage)'
                  },
                  // possible values for the chinese to language lookup.
                  chineseLookupArray: {
                      type: Array,
                      value: [
                          {
                              'dict': 'none',
                              'language': 'None'
                          },
                          {
                              'dict': 'lzh2en',
                              'language': '汉语 → English'
                          }
                      ]
                  },
                  chineseLookupLanguage: {
                      type: String,
                      statePath: 'textOptions.chineseLookupTargetDictRepr'
                  },
                  // chinese to language lookup selected number.
                  chineseLookupSelected: {
                      type: Number,
                      computed: '_findChineseLookupLanguageIndex(chineseLookupLanguage)'
                  },
                  // possible values for the script chooser for pali.
                  paliScripts: {
                      type: Array,
                      value: [
                          {
                              'script': 'latin',
                              'language': 'Latin'
                          },
                          {
                              'script': 'sinhala',
                              'language': 'සිංහල'
                          },
                          {
                              'script': 'devanagari',
                              'language': 'नागरी'
                          },
                          {
                              'script': 'thai',
                              'language': 'ไทย'
                          },
                          {
                              'script': 'myanmar',
                              'language': 'မြန်မာဘာသာ'
                          }
                      ]
                  },
                  // pali script selected number.
                  paliScriptSelected: {
                      type: Number,
                      computed: '_findPaliScriptIndex(paliScript)'
                  },
                  paliScript: {
                      type: String,
                      statePath: 'textOptions.script'
                  },
                  // The state of the textual info paper-toggle-button
                  textualInfoToggleEnabled: {
                      type: Boolean,
                      statePath: 'textOptions.paragraphsEnabled'
                  },
                  textualInfoResponse: {
                      type: Object,
                      observer: '_onParagraphsLoaded'
                  },
                  textualParagraphs: {
                      type: Object,
                      statePath: 'textOptions.paragraphDescriptions'
                  },
                  // Boolean that remembers settings on this page.
                  rememberSettings: {
                      type: Boolean
                  },
                  showLoadingSpinner: {
                      type: Boolean,
                      value: false
                  },
                  paliSelectedItemChanged: {
                      type: Boolean,
                      value: false
                  },
                  chineseSelectedItemChanged: {
                      type: Boolean,
                      value: false
                  },
                  paliScriptItemChanged: {
                      type: Boolean,
                      value: false
                  },
                  textViewItemChanged: {
                      type: Boolean,
                      value: false
                  },
                  language: {
                      type: String,
                      statePath: 'siteLanguage',
                      observer: '_siteLanguageChanged'
                  }
              }
          }

          static get actions() {
              return {
                  toggleTextualInfo(enabled) {
                      return {
                          type: 'TOGGLE_TEXTUAL_INFORMATION_ENABLED',
                          enabled: enabled
                      }
                  },
                  downloadParagraphs(data) {
                      return {
                          type: 'DOWNLOAD_PARAGRAPH_DESCRIPTIONS',
                          descriptions: data
                      }
                  },
                  chooseSegmentedSuttaTextView(view) {
                      return {
                          type: 'CHOOSE_SEGMENTED_SUTTA_TEXT_VIEW',
                          view: view
                      }
                  },
                  choosePaliTextScript(script) {
                      return {
                          type: 'CHOOSE_PALI_TEXT_SCRIPT',
                          script: script
                      }
                  },
                  activatePaliLookup(activated, targetLanguage, targetDictRepr) {
                      return {
                          type: 'ACTIVATE_PALI_LOOKUP',
                          paliLookupTargetLanguage: targetLanguage,
                          paliLookupActivated: activated,
                          paliLookupTargetDictRepr: targetDictRepr
                      }
                  },
                  activateChineseLookup(activated, targetLanguage, targetDictRepr) {
                      return {
                          type: 'ACTIVATE_CHINESE_LOOKUP',
                          chineseLookupTargetLanguage: targetLanguage,
                          chineseLookupActivated: activated,
                          chineseLookupTargetDictRepr: targetDictRepr
                      }
                  }
              }
          }

          connectedCallback() {
              super.connectedCallback();
              this.shadowRoot.querySelector('#textual_info_toggle_button').addEventListener('active-changed', (e) => {
                  this._textualInfoToggleStateChanged(e.detail.value);
              });
              this.shadowRoot.querySelector('#text_view_menu').addEventListener('selected-item-changed', () => {
                  this.textViewItemChanged = true;
              });
              this.shadowRoot.querySelector('#pali_lookup_menu').addEventListener('value-changed', (e) => {
                  this._paliLookupChanged(e.detail.value);
              });
              this.shadowRoot.querySelector('#chinese_lookup_menu').addEventListener('value-changed', (e) => {
                  this._chineseLookupChanged(e.detail.value);
              });
              this.shadowRoot.querySelector('#pali_lookup_menu').addEventListener('selected-item-changed', () => {
                  this.paliSelectedItemChanged = true;
              });
              this.shadowRoot.querySelector('#chinese_lookup_menu').addEventListener('selected-item-changed', () => {
                  this.chineseSelectedItemChanged = true;
              });
              this.shadowRoot.querySelector('#pali_script_menu').addEventListener('value-changed', (e) => {
                  this._changeScript(e.detail.value);
              });
              this.shadowRoot.querySelector('#pali_script_menu').addEventListener('selected-item-changed', () => {
                  this.paliScriptItemChanged = true;
              });
              this.shadowRoot.querySelector('#remember_settings_button').addEventListener('active-changed', (e) => {
                  this._rememberSettingsChanged(e.detail.value);
              });
          }

          _siteLanguageChanged() {
              this.loadResources(this.resolveUrl(`/localization/elements/sc-settings-menu/${this.language}.json`));
          }

          _textualInfoToggleStateChanged(toggleChecked) {
              if (this.textualParagraphs) {
                  if (toggleChecked) {
                      this.showLoadingSpinner = true;
                      this.$.paragraphs_ajax.generateRequest().completes.then(() => {
                          this.dispatch('toggleTextualInfo', true);
                          this.showLoadingSpinner = false;
                      });
                      this._showToast(this.localize('textualInformationEnabled'));
                  } else {
                      this.dispatch('toggleTextualInfo', false);
                      this._showToast(this.localize('textualInformationDisabled'));
                  }
              }
          }

          _onParagraphsLoaded() {
              if (this.textualInfoResponse) {
                  if (!this.textualInfoDescriptions || this.textualInfoDescriptions.length === 0) {
                      this.dispatch('downloadParagraphs', this.textualInfoResponse);
                  } else {
                      this.dispatch('toggleTextualInfo', true);
                  }
              }
          }

          _paliLookupChanged(lookupLanguage) {
              if (!lookupLanguage) {
                  return;
              }
              const langIndex = this._findPaliLookupLanguageIndex(lookupLanguage);
              const target = this.paliLookupArray[langIndex];
              const targetLanguage = target.dict.split('2')[1];
              const targetDictRepr = target.language;
              if (this. paliSelectedItemChanged) {
                  this._showLookupToast(targetDictRepr, 'pli');
                  this.paliSelectedItemChanged = false;
              };
              this.dispatch('activatePaliLookup', !!(langIndex), targetLanguage, targetDictRepr);
          }

          _findPaliLookupLanguageIndex(languageName) {
              return this.paliLookupArray.findIndex(i => i.language === languageName);
          }

          _chineseLookupChanged(lookupLanguage) {
              if (!lookupLanguage) {
                  return;
              }
              const langIndex = this._findChineseLookupLanguageIndex(lookupLanguage);
              const target = this.chineseLookupArray[langIndex];
              const targetLanguage = target.dict.split('2')[1];
              const targetDictRepr = target.language;
              if (this.chineseSelectedItemChanged) {
                  this._showLookupToast(targetDictRepr, 'lzh');
                  this.chineseSelectedItemChanged = false;
              };
              this.dispatch('activateChineseLookup', !!(langIndex), targetLanguage, targetDictRepr);
          }

          _findChineseLookupLanguageIndex(languageName) {
              return this.chineseLookupArray.findIndex(i => i.language === languageName);
          }

          _textViewChanged() {
              this.showLoadingSpinner = true;
              if (this.textViewItemChanged) {
                  if (this.selectedTextView !== 'none') {
                      let textViewMessage = '';
                      switch (this.selectedTextView) {
                          case 'sidebyside':
                              textViewMessage = this.localize('sideBySide');
                              break;
                          case 'linebyline':
                              textViewMessage = this.localize('lineByLine');
                              break;
                          case 'popup':
                              textViewMessage = this.localize('popUp');
                              break;
                      };
                      this._showToast(this.localize('textViewEnabled', 'textView', textViewMessage));
                  } else {
                      this._showToast(this.localize('textViewDisabled'));
                  }
                  this.textViewItemChanged = false;
              }
              setTimeout(() => {
                  this.dispatch('chooseSegmentedSuttaTextView', this.selectedTextView);
                  this.showLoadingSpinner = false;
              }, 0);
          }

          // Fires the choice of pali script to sc-page-selector.html and from there to the segmented text pages.
          _changeScript(language) {
              if (!language) {
                  return;
              }
              if (this.paliScriptItemChanged) {
                  const scriptName = language;
                  const scriptChangeMessage = this.localize('scriptChanged', 'paliScript', scriptName);
                  this._showToast(scriptChangeMessage);
                  this.paliScriptItemChanged = false;
              };
              const script = this.paliScripts.find(i => i.language === language).script;
              this.showLoadingSpinner = true;
              setTimeout(() => {
                  this.dispatch('choosePaliTextScript', script);
                  this.showLoadingSpinner = false;
              }, 0);
          }

          _getParagraphsUrl() {
              return `${this.$.meta.byKey('API_ROOT')}/paragraphs`;
          }

          _findPaliScriptIndex(paliScript) {
              return this.paliScripts.findIndex(i => i.script === paliScript);
          }

          _rememberSettingsChanged(setting) {
              if (setting) {
                  this._showToast(this.localize('rememberSettingsEnabled'));
              } else {
                  this._showToast(this.localize('rememberSettingsDisabled'));
              }
          }

          _showLookupToast(dictName, lang) {
              if (dictName !== 'None') {
                  const dictChangeMessage = this.localize('lookupDictionaryEnabled', 'lookupDictionary', dictName);
                  this._showToast(dictChangeMessage);
              } else {
                  if (lang === 'pli') {
                    this._showToast(this.localize('paliLookupDictionaryDisabled'));
                  } else {
                    this._showToast(this.localize('chineseLookupDictionaryDisabled'));
                  }
              }
          }

          _showToast(inputMessage) {
              this.dispatchEvent(new CustomEvent('show-sc-toast', {
                  detail: {
                      toastType: 'info',
                      message: inputMessage
                  },
                  bubbles: true,
                  composed: true
              }));
          }
      }

      customElements.define(SCSettingsMenu.is, SCSettingsMenu);
  </script>
</dom-module><|MERGE_RESOLUTION|>--- conflicted
+++ resolved
@@ -220,11 +220,7 @@
       <div class="dialog-section">
         <h3 class="menu-item-title">{{localize('rememberSettings')}}</h3>
         <div class="nerdy-row">{{localize('rememberSettingsDescription')}}</div>
-<<<<<<< HEAD
-        <paper-toggle-button class="menu-toggle-button" noink checked
-=======
         <paper-toggle-button id="remember_settings_button" class="menu-toggle-button" noink checked
->>>>>>> 56db382d
                              active="{{rememberSettings}}"></paper-toggle-button>
       </div>
 
