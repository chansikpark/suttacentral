--- conflicted
+++ resolved
@@ -116,12 +116,8 @@
             <section class="language-choice-box">
               <paper-item class="language-menu-item" id='[[language.id]]' title="[[_languageTitle(language)]]">
                 <paper-item-body>
-<<<<<<< HEAD
-                  <a class="language-menu-url" href="/[[rootId]]/[[language.author]]">
-=======
-                  <a class$="{{_translationBorder(language.segmented)}} language-menu-url" 
+                  <a class$="{{_translationBorder(language.segmented)}} language-menu-url"
                      href="/suttas/[[language.id]]?author=[[language.author]]">
->>>>>>> ec8f3b61
                     [[_computeAuthorForList(language.author)]]
                   </a>
                 </paper-item-body>
