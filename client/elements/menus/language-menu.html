<link rel="import" href="../../bower_components/polymer/polymer.html">
<link rel="import" href="../../bower_components/paper-dropdown-menu/paper-dropdown-menu.html">
<link rel="import" href="../../bower_components/paper-listbox/paper-listbox.html">
<link rel="import" href="../../bower_components/paper-item/paper-item.html">
<link rel="import" href="../../bower_components/neon-animation/web-animations.html">

<link rel="import" href="../../styles/language-styles.html">

<!--
Language-menu used in the suttaplex card for denoting which translations exist of this particular text
-->
<dom-module id="language-menu">
<<<<<<< HEAD
  <template>
    <style is="custom-style" include="language-styles">
      :host {
        --primary-color: var(--paper-green-a700);
      }

      paper-dropdown-menu, paper-listbox {
        width: 200px;
        --paper-input-container-input: {
          text-transform: capitalize;
        };
      }

      a {
        text-decoration: none;
        color: inherit;
      }
=======
<template>
<style is="custom-style">
:host {
  --primary-color: var(--paper-green-a700);
}
paper-dropdown-menu, paper-listbox {
    width: 200px;
    --paper-input-container-input: {
      text-transform: capitalize;
  };
}
a {
  text-decoration: none;
  color: inherit;
}
paper-item {
    text-transform: capitalize;
}
.orlang {
  color: var(--paper-green-a700);
}
.hide-element {
  display: none;
}
</style>
	<paper-dropdown-menu class="custom" label="[[titleLabel]]" title="Select a translation in another language">
	  <paper-listbox slot="dropdown-content">
              <!-- List the original language first if not already listed-->
              <paper-item class$="orlang [[_computeHide(originalLanguage)]]"><a href="/[[inputUrl]]/[[originalLanguage]]">[[originalLanguage]]</a></paper-item>
	     <template is="dom-repeat" items="[[languageChoice]]" as="language">
                  <template is="dom-if" if="[[!_otherLanguage(language, inputLanguage)]]">
                      <template is="dom-repeat" items="[[language.authors]]" as="author">
                      <!-- List all the authors and languages if they exist and does not list the ones that are from the input language-->
	    	          <paper-item id="[[language.id]]"><a href="/[[inputUrl]]/[[author]]">[[author]]</a></paper-item>
                      </template>
                  </template>
	    </template>
	  </paper-listbox>
	</paper-dropdown-menu>
</template>
>>>>>>> d7089e77

      paper-item {
        text-transform: capitalize;
      }

      .orlang {
        color: var(--paper-green-a700);
      }

      .hide-element {
        display: none;
      }
    </style>
    <paper-dropdown-menu class="custom" label="[[titleLabel]]" title="Select a translation in another language">
      <paper-listbox slot="dropdown-content">
        <!-- List the original language first if not already listed-->
        <paper-item class$="orlang [[_computeHide(originalLanguage)]]"><a href="/[[inputUrl]]/[[originalLanguage]]">[[originalLanguage]]</a>
        </paper-item>
        <template is="dom-repeat" items="[[languageChoice]]" as="language">
          <template is="dom-if" if="[[!_otherLanguage(language, inputLanguage)]]">
            <template is="dom-repeat" items="[[language.authors]]" as="author">
              <!-- List all the authors and languages if they exist and does not list the ones that are from the input language-->
              <paper-item id="[[language.id]]"><a href="/[[inputUrl]]/[[author]]">[[author]]</a></paper-item>
            </template>
          </template>
        </template>
      </paper-listbox>
    </paper-dropdown-menu>
  </template>

  <script>
      Polymer({
          is: 'language-menu',

          properties: {
              // input of language-author array
              languageChoice: {
                  type: Array,
                  notify: true
              },
              titleLabel: String,
              inputLanguage: String,
              originalLanguage: String,
              inputUrl: String,
              newLanguage: {
                  type: String,
                  computed: "_otherLanguage(languageChoice, inputLanguage)"
              }
          },
          _otherLanguage: function(languageChoice, inputLanguage) {
              // does not list items that are from the inputLanguage because those are listed elsewhere.
              return (languageChoice && languageChoice.id === inputLanguage) ? true : false;
          },
          _computeHide: function(checkText) {
              return (!checkText) ? "hide-element" : checkText;
          }
      });

  </script>
</dom-module><|MERGE_RESOLUTION|>--- conflicted
+++ resolved
@@ -4,31 +4,9 @@
 <link rel="import" href="../../bower_components/paper-item/paper-item.html">
 <link rel="import" href="../../bower_components/neon-animation/web-animations.html">
 
-<link rel="import" href="../../styles/language-styles.html">
+<!-- Language-menu used in the suttaplex card for denoting which translations exist of this particular text -->
 
-<!--
-Language-menu used in the suttaplex card for denoting which translations exist of this particular text
--->
 <dom-module id="language-menu">
-<<<<<<< HEAD
-  <template>
-    <style is="custom-style" include="language-styles">
-      :host {
-        --primary-color: var(--paper-green-a700);
-      }
-
-      paper-dropdown-menu, paper-listbox {
-        width: 200px;
-        --paper-input-container-input: {
-          text-transform: capitalize;
-        };
-      }
-
-      a {
-        text-decoration: none;
-        color: inherit;
-      }
-=======
 <template>
 <style is="custom-style">
 :host {
@@ -69,64 +47,34 @@
 	  </paper-listbox>
 	</paper-dropdown-menu>
 </template>
->>>>>>> d7089e77
 
-      paper-item {
-        text-transform: capitalize;
-      }
+<script>
+    Polymer({
+        is: 'language-menu',
 
-      .orlang {
-        color: var(--paper-green-a700);
-      }
-
-      .hide-element {
-        display: none;
-      }
-    </style>
-    <paper-dropdown-menu class="custom" label="[[titleLabel]]" title="Select a translation in another language">
-      <paper-listbox slot="dropdown-content">
-        <!-- List the original language first if not already listed-->
-        <paper-item class$="orlang [[_computeHide(originalLanguage)]]"><a href="/[[inputUrl]]/[[originalLanguage]]">[[originalLanguage]]</a>
-        </paper-item>
-        <template is="dom-repeat" items="[[languageChoice]]" as="language">
-          <template is="dom-if" if="[[!_otherLanguage(language, inputLanguage)]]">
-            <template is="dom-repeat" items="[[language.authors]]" as="author">
-              <!-- List all the authors and languages if they exist and does not list the ones that are from the input language-->
-              <paper-item id="[[language.id]]"><a href="/[[inputUrl]]/[[author]]">[[author]]</a></paper-item>
-            </template>
-          </template>
-        </template>
-      </paper-listbox>
-    </paper-dropdown-menu>
-  </template>
-
-  <script>
-      Polymer({
-          is: 'language-menu',
-
-          properties: {
-              // input of language-author array
-              languageChoice: {
-                  type: Array,
-                  notify: true
-              },
-              titleLabel: String,
-              inputLanguage: String,
-              originalLanguage: String,
-              inputUrl: String,
-              newLanguage: {
-                  type: String,
-                  computed: "_otherLanguage(languageChoice, inputLanguage)"
-              }
+        properties: {
+          // input of language-author array
+          languageChoice: {
+            type: Array,
+            notify: true
           },
-          _otherLanguage: function(languageChoice, inputLanguage) {
-              // does not list items that are from the inputLanguage because those are listed elsewhere.
-              return (languageChoice && languageChoice.id === inputLanguage) ? true : false;
+          titleLabel: String,
+          inputLanguage: String,
+          originalLanguage: String,
+          inputUrl: String,
+          newLanguage: {
+            type: String,
+            computed: "_otherLanguage(languageChoice, inputLanguage)"
+          }
+    	  },
+        _otherLanguage: function(languageChoice, inputLanguage) {
+          // does not list items that are from the inputLanguage because those are listed elsewhere.
+          return (languageChoice && languageChoice.id === inputLanguage) ? true : false;
           },
           _computeHide: function(checkText) {
-              return (!checkText) ? "hide-element" : checkText;
+              return (!checkText) ? "hide-element": checkText;
           }
-      });
+    });
 
-  </script>
+</script>
 </dom-module>