<link rel="import" href="../../bower_components/polymer/polymer.html">
<link rel="import" href="../../bower_components/paper-dropdown-menu/paper-dropdown-menu.html">
<link rel="import" href="../../bower_components/paper-listbox/paper-listbox.html">
<link rel="import" href="../../bower_components/paper-item/paper-item.html">
<link rel="import" href="../../bower_components/neon-animation/web-animations.html">
<link rel="import" href="../../bower_components/app-storage/app-localstorage/app-localstorage-document.html">

<!--
<<<<<<< HEAD
This is the base language menu that determines the language of all pages.
Dropdown inside the toolbar more-vert-menu.
The last chosen language is remembered through app-localstorage
-->
<dom-module id="language-base-menu" attributes="Language">
  <template>
    <style is="custom-style" include="language-styles">
=======
This is the base language menu that determines the language of all pages. Dropdown inside the toolbar more-vert-menu.
The last chosen language is remembered through app-localstorage.
-->
<dom-module id="language-base-menu" attributes="Language">
  <template>

    <style is="custom-style">
>>>>>>> d7089e77
      :host {
        --primary-color: var(--sc-gold-500);
      }

      paper-dropdown-menu, paper-listbox {
        width: 200px;
      }
<<<<<<< HEAD

      paper-item {
        @apply --sc-sans-font;
        text-transform: capitalize;
      }

    </style>
    <iron-ajax
        auto
        url="../../data/languages.json"
        handle-as="json"
        last-response="{{languageChoice}}"
        on-response="_didRespond"></iron-ajax>

    <paper-dropdown-menu class="custom" label="Language" title="Select the site in another language">
      <paper-listbox slot="dropdown-content" selected="{{languageSelectedNr}}">
        <template is="dom-repeat" items="[[languageChoice]]" as="language">
          <paper-item id$="[[language.id]]">[[language.full]]</paper-item>
        </template>
      </paper-listbox>
      <app-localstorage-document key="languageSelectedNr" data="{{languageSelectedNr}}"></app-localstorage-document>
=======

      paper-item {
        @apply --sc-sans-font;
        text-transform: capitalize;
      }

      .iso-code {
        color: var(--secondary-text-color);
        @apply --paper-font-caption;
        @apply --sc-sans-font;
        position: absolute;
        right: 15px;
        margin-top: -34px;
        text-transform: none;
        pointer-events: none;
      }

    </style>

    <iron-ajax
        auto
        url='api/languages'
        handle-as="json"
        last-response="{{allLanguages}}"
        on-response="computeNewLanguage"></iron-ajax>

    <paper-dropdown-menu class="custom" label="Language" title="Select the site in another language">
      <paper-listbox slot="dropdown-content" selected="{{selectedLanguageNr}}">
        <template is="dom-repeat" items="{{allLanguages}}" as="language">
          <paper-item id='[[language.uid]]' data-name='[[language.iso_code]]'>
            <paper-item-body>[[language.name]]</paper-item-body>
          </paper-item>
          <div class="iso-code">[[language.iso_code]]</div>
        </template>
      </paper-listbox>
      <app-localstorage-document key="selectedLanguageNr" data="{{selectedLanguageNr}}"></app-localstorage-document>
>>>>>>> d7089e77
    </paper-dropdown-menu>

  </template>

  <script>
<<<<<<< HEAD
      Polymer({
          is: 'language-base-menu',

          properties: {
              languageChoice: {
                  type: Array,
                  notify: true,
                  value: function() {
                      return []
                  }
              },
              languageSelectedNr: {
                  type: Number,
                  value: 0,
                  notify: true
              }
          },
          observers: [
              '_computeNewLanguage(languageSelectedNr,languageChoice)'
          ],
          _didRespond: function(e) {
              // When array with language options is loaded, it will compute the equivalent language code.
              this._computeNewLanguage(this.languageSelectedNr, e.detail.response);
          },
          _passNewLanguageSelected: function(selectedLanguage) {
              // Pass chosen language code on to main page sc-navdrawer.html
              this.fire('languageSelection', {Language: selectedLanguage});
          },
          _computeNewLanguage: function(languageSelectedNr, languageChoice) {
              // Will compute the equivalent language code to the chosen language.
              if (languageChoice[languageSelectedNr]) {
                  this._passNewLanguageSelected(languageChoice[languageSelectedNr].id);
              } else {
                  this._passNewLanguageSelected("en");
              }
          }
      });

=======
      class LanguageBaseMenu extends Polymer.Element {
          static get is() {
              return 'language-base-menu'
          }

          static get properties() {
              return {
                  languages: {
                      type: Array,
                      notify: true,
                      value: () => []
                  },
                  selectedLanguageNr: {
                      type: Number,
                      value: 0,
                      notify: true,
                      observer: '_languageChanged'
                  }
              };
          }

          // TODO: set new language here
          _languageChanged() {
          }

          // Will compute the equivalent language code to the chosen language.
          computeNewLanguage(e) {
              const allLanguages = e.detail.response;
              if (allLanguages[this.selectedLanguageNr]) {
                  this.passNewLanguageSelected(allLanguages[this.selectedLanguageNr].id);
              } else {
                  this.passNewLanguageSelected("en");
              }
          }

          // Pass chosen language code on to main page sc-navdrawer.html
          passNewLanguageSelected(selectedLanguage) {
              this.dispatchEvent(new Event('languageSelection', {Language: selectedLanguage}));
          }
      }

      customElements.define(LanguageBaseMenu.is, LanguageBaseMenu);
>>>>>>> d7089e77
  </script>
</dom-module><|MERGE_RESOLUTION|>--- conflicted
+++ resolved
@@ -6,15 +6,6 @@
 <link rel="import" href="../../bower_components/app-storage/app-localstorage/app-localstorage-document.html">
 
 <!--
-<<<<<<< HEAD
-This is the base language menu that determines the language of all pages.
-Dropdown inside the toolbar more-vert-menu.
-The last chosen language is remembered through app-localstorage
--->
-<dom-module id="language-base-menu" attributes="Language">
-  <template>
-    <style is="custom-style" include="language-styles">
-=======
 This is the base language menu that determines the language of all pages. Dropdown inside the toolbar more-vert-menu.
 The last chosen language is remembered through app-localstorage.
 -->
@@ -22,7 +13,6 @@
   <template>
 
     <style is="custom-style">
->>>>>>> d7089e77
       :host {
         --primary-color: var(--sc-gold-500);
       }
@@ -30,29 +20,6 @@
       paper-dropdown-menu, paper-listbox {
         width: 200px;
       }
-<<<<<<< HEAD
-
-      paper-item {
-        @apply --sc-sans-font;
-        text-transform: capitalize;
-      }
-
-    </style>
-    <iron-ajax
-        auto
-        url="../../data/languages.json"
-        handle-as="json"
-        last-response="{{languageChoice}}"
-        on-response="_didRespond"></iron-ajax>
-
-    <paper-dropdown-menu class="custom" label="Language" title="Select the site in another language">
-      <paper-listbox slot="dropdown-content" selected="{{languageSelectedNr}}">
-        <template is="dom-repeat" items="[[languageChoice]]" as="language">
-          <paper-item id$="[[language.id]]">[[language.full]]</paper-item>
-        </template>
-      </paper-listbox>
-      <app-localstorage-document key="languageSelectedNr" data="{{languageSelectedNr}}"></app-localstorage-document>
-=======
 
       paper-item {
         @apply --sc-sans-font;
@@ -89,52 +56,11 @@
         </template>
       </paper-listbox>
       <app-localstorage-document key="selectedLanguageNr" data="{{selectedLanguageNr}}"></app-localstorage-document>
->>>>>>> d7089e77
     </paper-dropdown-menu>
 
   </template>
 
   <script>
-<<<<<<< HEAD
-      Polymer({
-          is: 'language-base-menu',
-
-          properties: {
-              languageChoice: {
-                  type: Array,
-                  notify: true,
-                  value: function() {
-                      return []
-                  }
-              },
-              languageSelectedNr: {
-                  type: Number,
-                  value: 0,
-                  notify: true
-              }
-          },
-          observers: [
-              '_computeNewLanguage(languageSelectedNr,languageChoice)'
-          ],
-          _didRespond: function(e) {
-              // When array with language options is loaded, it will compute the equivalent language code.
-              this._computeNewLanguage(this.languageSelectedNr, e.detail.response);
-          },
-          _passNewLanguageSelected: function(selectedLanguage) {
-              // Pass chosen language code on to main page sc-navdrawer.html
-              this.fire('languageSelection', {Language: selectedLanguage});
-          },
-          _computeNewLanguage: function(languageSelectedNr, languageChoice) {
-              // Will compute the equivalent language code to the chosen language.
-              if (languageChoice[languageSelectedNr]) {
-                  this._passNewLanguageSelected(languageChoice[languageSelectedNr].id);
-              } else {
-                  this._passNewLanguageSelected("en");
-              }
-          }
-      });
-
-=======
       class LanguageBaseMenu extends Polymer.Element {
           static get is() {
               return 'language-base-menu'
@@ -177,6 +103,5 @@
       }
 
       customElements.define(LanguageBaseMenu.is, LanguageBaseMenu);
->>>>>>> d7089e77
   </script>
 </dom-module>