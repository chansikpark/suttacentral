<link rel="import" href="/../bower_components/polymer/polymer.html">
<link rel="import" href="/../bower_components/paper-dropdown-menu/paper-dropdown-menu.html">
<link rel="import" href="/../bower_components/paper-listbox/paper-listbox.html">
<link rel="import" href="/../bower_components/paper-item/paper-item.html">
<link rel="import" href="/../bower_components/paper-item/paper-item-body.html">
<link rel="import" href="/../bower_components/iron-ajax/iron-ajax.html">
<link rel="import" href="/../bower_components/neon-animation/web-animations.html">
<link rel="import" href="/../bower_components/app-storage/app-localstorage/app-localstorage-document.html">

<link rel="import" href="/../redux-store.html">

<link rel="import" href="/../redux-store.html">

<!--
This is the base language menu that determines the language of the site.
-->
<dom-module id="language-base-menu" attributes="Language">
  <template>
    <style>
      :host {
        --primary-color: var(--sc-gold-500);
      }

      .language-menu-container {
        @apply --sc-skolar-font-size-md;
        width: 200px;
      }

      .language-menu-paper-item {
        @apply --sc-sans-font;
        @apply --sc-skolar-font-size-md;
        text-transform: capitalize;
      }

      .iso-code {
        @apply --paper-font-caption;
        @apply --sc-sans-font;
        color: var(--secondary-text-color);
        position: absolute;
        right: 15px;
        margin-top: -34px;
        text-transform: none;
        pointer-events: none;
      }
    </style>

    <iron-meta id="meta"></iron-meta>

    <iron-ajax
        auto
        url='[[_getLanguagesUrl()]]'
        handle-as="json"
        last-response="{{allLanguages}}"></iron-ajax>

    <paper-dropdown-menu class="language-menu-container" label="Language" title="Select the site in another language">
      <paper-listbox class="language-menu-container" slot="dropdown-content" selected="{{selectedLanguageNr}}">
        <template is="dom-repeat" items="{{allLanguages}}" as="language">
          <paper-item class="language-menu-paper-item" id='[[language.uid]]'>
            <paper-item-body>
              [[language.name]]
            </paper-item-body>
          </paper-item>
          <!-- These ISO codes technically count as separate paper-listbox elements. -->
          <div class="iso-code">[[language.iso_code]]</div>
        </template>
      </paper-listbox>
      <app-localstorage-document key="selectedLanguageNr" data="{{selectedLanguageNr}}"></app-localstorage-document>
    </paper-dropdown-menu>
  </template>

  <script>
      class LanguageBaseMenu extends ReduxMixin(Polymer.Element) {
<<<<<<< HEAD
          static get is() { return 'language-base-menu'; }
=======
          static get is() {
              return 'language-base-menu';
          }
>>>>>>> 1060a32d

          static get properties() {
              return {
                  allLanguages: {
                      type: Array,
                      value: () => { return []; }
                  },
                  selectedLanguageNr: {
                      type: Number,
                      observer: '_selectedLanguageNrChanged'
                  },
                  siteLanguage: {
                      type: String,
                      statePath: 'siteLanguage'
                  }
              };
          }

          // Redux actions
          static get actions() {
              return {
                  changeLanguage(language) {
                      return {
                          type: 'CHANGE_SITE_LANGUAGE',
                          language: language
                      }
                  }
              }
<<<<<<< HEAD
          }

          // Is invoked when a language is chosen from the list.
          _selectedLanguageNrChanged() {
              if (!this.allLanguages || this.allLanguages.length === 0 || !this.selectedLanguageNr) {
                  return;
              }
              try {
                  // When selecting a language from the array of all languages, we're dividing by two.
                  // That's because of the ISO codes inside our list which paper-listbox treats as separate elements.
                  const languageIsoCode = this.allLanguages[this.selectedLanguageNr / 2].iso_code;
                  this.dispatch('changeLanguage', languageIsoCode);
              } catch (e) {
                  console.log('Couldn\'t select language from the list of languages.');
                  console.log(e);
              }
          }

          // Listens to changes in the global redux app state and updates the language chosen in the list dropdown.
          _computeSelectedLanguageNr(chosenLanguageIsoCode) {
              try {
                  const isoCodes = this.allLanguages.map(item => item.iso_code);
                  return isoCodes.indexOf(chosenLanguageIsoCode) * 2;
              } catch (e) {
                  return 0;
              }
          }

          _getLanguagesUrl() {
              return `${this.$.meta.byKey('API_ROOT')}/languages`;
=======
          }

          // Is invoked when a language is chosen from the list.
          _selectedLanguageNrChanged() {
              if (!this.allLanguages || this.allLanguages.length === 0 || !this.selectedLanguageNr) {
                  return;
              }
              try {
                  // When selecting a language from the array of all languages, we're dividing by two.
                  // That's because of the ISO codes inside our list which paper-listbox treats as separate elements.
                  const languageIsoCode = this.allLanguages[this.selectedLanguageNr / 2].iso_code;
                  this.dispatch('changeLanguage', languageIsoCode);
              } catch (e) {
                  console.log('Couldn\'t select language from the list of languages.');
                  console.log(e);
              }
          }

          // Listens to changes in the global redux app state and updates the language chosen in the list dropdown.
          _computeSelectedLanguageNr(chosenLanguageIsoCode) {
              try {
                  const isoCodes = this.allLanguages.map(item => item.iso_code);
                  return isoCodes.indexOf(chosenLanguageIsoCode) * 2;
              } catch(e) {
                  return 0;
              }
>>>>>>> 1060a32d
          }
      }

      customElements.define(LanguageBaseMenu.is, LanguageBaseMenu);
  </script>
</dom-module><|MERGE_RESOLUTION|>--- conflicted
+++ resolved
@@ -6,8 +6,6 @@
 <link rel="import" href="/../bower_components/iron-ajax/iron-ajax.html">
 <link rel="import" href="/../bower_components/neon-animation/web-animations.html">
 <link rel="import" href="/../bower_components/app-storage/app-localstorage/app-localstorage-document.html">
-
-<link rel="import" href="/../redux-store.html">
 
 <link rel="import" href="/../redux-store.html">
 
@@ -48,7 +46,7 @@
 
     <iron-ajax
         auto
-        url='[[_getLanguagesUrl()]]'
+        url='[[_getUrl()]]'
         handle-as="json"
         last-response="{{allLanguages}}"></iron-ajax>
 
@@ -70,13 +68,9 @@
 
   <script>
       class LanguageBaseMenu extends ReduxMixin(Polymer.Element) {
-<<<<<<< HEAD
-          static get is() { return 'language-base-menu'; }
-=======
           static get is() {
               return 'language-base-menu';
           }
->>>>>>> 1060a32d
 
           static get properties() {
               return {
@@ -105,7 +99,6 @@
                       }
                   }
               }
-<<<<<<< HEAD
           }
 
           // Is invoked when a language is chosen from the list.
@@ -127,43 +120,14 @@
           // Listens to changes in the global redux app state and updates the language chosen in the list dropdown.
           _computeSelectedLanguageNr(chosenLanguageIsoCode) {
               try {
-                  const isoCodes = this.allLanguages.map(item => item.iso_code);
+                  const isoCodes =this.allLanguages.map(item => item.iso_code);
                   return isoCodes.indexOf(chosenLanguageIsoCode) * 2;
               } catch (e) {
-                  return 0;
-              }
+                  return 0;}
           }
 
-          _getLanguagesUrl() {
+          _getUrl() {
               return `${this.$.meta.byKey('API_ROOT')}/languages`;
-=======
-          }
-
-          // Is invoked when a language is chosen from the list.
-          _selectedLanguageNrChanged() {
-              if (!this.allLanguages || this.allLanguages.length === 0 || !this.selectedLanguageNr) {
-                  return;
-              }
-              try {
-                  // When selecting a language from the array of all languages, we're dividing by two.
-                  // That's because of the ISO codes inside our list which paper-listbox treats as separate elements.
-                  const languageIsoCode = this.allLanguages[this.selectedLanguageNr / 2].iso_code;
-                  this.dispatch('changeLanguage', languageIsoCode);
-              } catch (e) {
-                  console.log('Couldn\'t select language from the list of languages.');
-                  console.log(e);
-              }
-          }
-
-          // Listens to changes in the global redux app state and updates the language chosen in the list dropdown.
-          _computeSelectedLanguageNr(chosenLanguageIsoCode) {
-              try {
-                  const isoCodes = this.allLanguages.map(item => item.iso_code);
-                  return isoCodes.indexOf(chosenLanguageIsoCode) * 2;
-              } catch(e) {
-                  return 0;
-              }
->>>>>>> 1060a32d
           }
       }
 
