<link rel="import" href="../../bower_components/polymer/polymer.html">
<link rel="import" href="../../bower_components/paper-dropdown-menu/paper-dropdown-menu.html">
<link rel="import" href="../../bower_components/paper-listbox/paper-listbox.html">
<link rel="import" href="../../bower_components/paper-item/paper-icon-item.html">
<link rel="import" href="../../bower_components/paper-item/paper-item-body.html">
<link rel="import" href="../../bower_components/neon-animation/web-animations.html">
<link rel="import" href="../../bower_components/app-localize-behavior/app-localize-behavior.html">

<link rel="import" href="../../img/sc-svg-icons.html">
<link rel="import" href="../../img/sc-language-icons.html">

<!--
Language-menu used in the suttaplex card for denoting which translations exist of this particular text
-->
<dom-module id="sc-language-menu">
  <template>
    <style include="paper-item-shared-styles">
      :host {
        --primary-color: var(--sc-primary-accent-color);
        --paper-menu-button-content: {
          display: flex;
        };
      }

      .language-menu-listbox, .language-menu-dropdown {
        --paper-input-container-input: {
          text-transform: capitalize;
        };
      }

      .language-menu-dropdown {
        width: var(--language-menu-dropdown-width, 200px);
        --paper-input-container-focus-color: var(--sc-primary-accent-color);
        --paper-dropdown-menu-icon: {
          color: var(--sc-disabled-text-color);
        };
        --paper-dropdown-menu-input: {
          --paper-input-container-input-color: var(--sc-primary-text-color);
          --paper-input-container-color: var(--sc-secondary-text-color);
        };
      }

      .language-menu-dropdown:focus {
        outline: none;
      }

      .language-menu-listbox {
        background-color: var(--sc-secondary-background-color);
        width: 230px;
      }

      .language-menu-url {
        text-decoration: none;
        color: inherit;
      }

      .language-menu-item {
        @apply --sc-skolar-font-size-md;
        color: var(--sc-primary-text-color);
        /*19px for the icon, 16px for the margin */
        --paper-item-icon-width: calc(var(--sc-size-language-icon) + var(--sc-size-md));
      }

      .root-lang-menu-item {
        color: var(--sc-primary-accent-color);
        cursor: pointer;
      }

      .root-lang-menu-item:hover {
        background-color: var(--sc-tertiary-background-color);
      }

      .language-menu-url:focus {
        outline: none;
      }

      .iso-code-image {
        fill: var(--sc-disabled-text-color);
        margin-top: var(--sc-size-xs);
        width: var(--sc-size-language-icon);
        height: var(--sc-size-language-icon);
      }

      .language-choice-box {
        background-color: var(--sc-secondary-background-color);
      }

      .language-choice-box:hover {
        background-color: var(--sc-tertiary-background-color);
        cursor: pointer;
      }

      .d-none {
        display: none;
      }

      .no-outline:focus {
        outline: none;
      }

    </style>
    <template is="dom-if" if="[[_shouldShowMenu(languageMenu)]]">
      <paper-dropdown-menu class="language-menu-dropdown custom" label="{{localize('more')}}"
                           title="{{localize('selectLanguage')}}" id="paper_dropdown_menu" vertical-align="top">
        <paper-listbox class="language-menu-listbox" slot="dropdown-content" selected="0">
          <template is="dom-repeat" id="languageMenuTemplate" items="[[languageMenu]]" as="translation">
            <template is="dom-if" if="[[!_otherLanguage(translation, inputLanguage)]]">
              <section class$="{{_rootLanguageClassOrStandard(translation)}} no-outline">
                <a class="language-menu-url"
                   href="/[[rootId]]/[[translation.lang]]/[[translation.author_uid]][[_getParagraphRange()]]">
                  <paper-icon-item class="language-menu-item" id='[[translation.id]]'
                                   title="{{localize('selectTranslation', 'lang', translation.lang_name, 'author', translation.author)}}">
                    <iron-icon class="iso-code-image" slot="item-icon" title="[[translation.lang_name]]"
                               icon="[[_getLanguageIconName(translation.lang)]]"></iron-icon>
                    <paper-item-body>
                      [[_computeAuthor(translation.author_short)]]
                    </paper-item-body>
                  </paper-icon-item>
                </a>
              </section>
            </template>
          </template>

        </paper-listbox>
      </paper-dropdown-menu>

    </template>
  </template>

  <script>
      /**
       * @extends {Polymer.Element}
       * @appliesMixin Polymer.AppLocalizeBehavior
       */
      class SCLanguageMenu extends Polymer.mixinBehaviors([Polymer.AppLocalizeBehavior], ReduxMixin(Polymer.Element)) {
          static get is() {
              return 'sc-language-menu';
          }

          static get properties() {
              return {
                  languageChoice: {
                      type: Array,
                      notify: true
                  },
                  languageMenu: {
                      type: Array,
                      computed: '_computeLanguageMenu(languageChoice, rootLangMappings)'
                  },
                  inputLanguage: String,
                  originalLanguage: String,
                  rootId: {
                      type: String,
                      observer: '_idChanged'
                  },
                  newLanguage: {
                      type: String,
                      computed: '_otherLanguage(languageMenu, inputLanguage)'
                  },
                  rootLangMappings: {
                      type: Object,
                      value: {
                          'pli': 'Pali',
                          'lzh': 'Chinese',
                          'san': 'Sanskrit',
                          'xct': 'Tibetan',
                          'pra': 'Prakrit',
                          'pgd': 'Gandhari',
                          'uig': 'Uighur',
                          'xto': 'TocharianA',
                          'kho': 'Khotanese'
                      }
                  },
                  parallelTo: {
                      type: String
                  },
                  language: {
                      type: String,
                      statePath: 'siteLanguage',
                      observer: '_siteLanguageChanged'
                  },
                  fallbackLanguage: {
                      type: String,
                      value: 'en'
                  }
              }
          }

          ready() {
              super.ready();
              this.loadResources(this.resolveUrl(`/localization/elements/sc-language-menu/${this.fallbackLanguage}.json`));
          }

          _idChanged() {
              setTimeout(() => {
                this.shadowRoot.querySelector('paper-listbox').selected = -1;
                this.shadowRoot.querySelector('#languageMenuTemplate').render();
                this.shadowRoot.querySelector('paper-listbox').forceSynchronousItemUpdate();
                this.shadowRoot.querySelector('paper-listbox').selected = 0;
              }, 0);
          }

          _siteLanguageChanged() {
              this.loadResources(this.resolveUrl(`/localization/elements/sc-language-menu/${this.language}.json`), this.language, true);
          }

          _computeLanguageMenu(languageChoice, rootLangMappings) {
            if (languageChoice) {
              const languageMenu = [];
              languageChoice.forEach(item => {
                  if (item.lang in rootLangMappings) {
                      languageMenu.splice(0, 0, item);
                  } else {
                      languageMenu.push(item);
                  }
              });
              return languageMenu;
            }
          }

          // does not list items that are from the inputLanguage because those are listed elsewhere.
          _otherLanguage(languageMenu, inputLanguage) {
              return !!(languageMenu && languageMenu.lang === inputLanguage);
          }

          _computeHide(checkText) {
              return checkText ? checkText : 'd-none';
          }

<<<<<<< HEAD
          // If author name is too long it looks really bad in paper-item so just cut it.
          _shortenAuthor(author) {
              if (author.length > 16) {
                  return `${author.substring(0, 15)}...`;
              } else {
                  return author;
              }
          }

          _shouldShowMenu(languageMenu) {
              return languageMenu.some(item => item.lang !== this.inputLanguage);
=======
          _shouldShowMenu(languageChoice) {
              return languageChoice.some(item => item.lang !== this.inputLanguage);
>>>>>>> cd8ced31
          }

          _computeAuthor(author) {
              return author ? author : this.localize('anonym');
          }

          _computeFullLanguageName(isoCode) {
              return this.rootLangMappings[isoCode];
          }

          _rootLanguageClassOrStandard(language) {
              return language.lang === this.originalLanguage ? 'root-lang-menu-item' : 'language-choice-box';
          }

          _getLanguageIconName(isoCode) {
              return `sc-language-icons:${isoCode}`;
          }

          _getParagraphRange() {
              if (!this.parallelTo) {
                  return '';
              }
              const ids = this.parallelTo.split(/#(.*)/)[1];
              if (!ids) {
                  return '';
              }
              if (ids.includes('-')) {
                  const [id1, id2] = ids.split('-#');
                  return `#${id1}–${id2}`;
              }
              return `#${ids}`;
          }
      }

      customElements.define(SCLanguageMenu.is, SCLanguageMenu)
  </script>
</dom-module><|MERGE_RESOLUTION|>--- conflicted
+++ resolved
@@ -227,7 +227,6 @@
               return checkText ? checkText : 'd-none';
           }
 
-<<<<<<< HEAD
           // If author name is too long it looks really bad in paper-item so just cut it.
           _shortenAuthor(author) {
               if (author.length > 16) {
@@ -239,10 +238,7 @@
 
           _shouldShowMenu(languageMenu) {
               return languageMenu.some(item => item.lang !== this.inputLanguage);
-=======
-          _shouldShowMenu(languageChoice) {
-              return languageChoice.some(item => item.lang !== this.inputLanguage);
->>>>>>> cd8ced31
+
           }
 
           _computeAuthor(author) {
