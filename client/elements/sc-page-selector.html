<link rel="import" href="../bower_components/polymer/polymer-element.html">
<link rel="import" href="../bower_components/polymer/lib/utils/render-status.html">
<link rel="import" href="../bower_components/app-layout/app-header-layout/app-header-layout.html">
<link rel="import" href="../bower_components/app-layout/app-toolbar/app-toolbar.html">
<link rel="import" href="../bower_components/app-layout/app-header/app-header.html">
<link rel="import" href="../bower_components/paper-icon-button/paper-icon-button.html">
<link rel="import" href="../bower_components/iron-meta/iron-meta.html">
<link rel="import" href="../bower_components/app-route/app-location.html">
<link rel="import" href="../bower_components/app-localize-behavior/app-localize-behavior.html">

<link rel="import" href="../elements/menus/sc-toolbar.html">

<link rel="lazy-import" href="../elements/sc-static-page-selector.html">
<link rel="lazy-import" href="../elements/suttaplex/sc-suttaplex-list.html">
<link rel="lazy-import" href="../elements/text/sc-simple-text.html">
<link rel="lazy-import" href="../elements/text/sc-segmented-text.html">
<link rel="lazy-import" href="../elements/sc-page-search.html">
<link rel="lazy-import" href="../elements/sc-page-dictionary.html">
<link rel="lazy-import" href="../elements/text/sc-text-page-selector.html">
<!--
The page-selector loads the top header-bar and the toolbar within that. Depending on the selected page,
the header will have a different appearance and different items in the toolbar.

The page-selector also parses the input-data and loads one of 6 possible page-views depending on the input given:
    - static pages: **sc-page-static.html**
    - search page: **sc-page-search.html**
    - dictionary page: **sc-page-dictionary.html**
    - sutta text pages: **sc-text-page-selector.html**
    - text pages from pootle output: **sc-segmented-text.html**
    - suttaplex list: **sc-suttaplex-list.html**
-->
<dom-module id="sc-page-selector" attributes="togdraw">
  <template>
    <style>
      :host {
        --app-toolbar-font-size: calc(20px * var(--sc-skolar-font-scale));
        display: block;
        box-sizing: border-box;
      }

      .container {
        position: relative;
      }

      .toolbar-header, #sc_toolbar {
        background-color: var(--sc-primary-color);
        white-space: nowrap;
      }

      [mode="search-mode"] #sc_toolbar,
      [mode="search-mode"] .toolbar-header,
      [mode="dictionary-mode"] #sc_toolbar,
      [mode="dictionary-mode"] .toolbar-header,
      [mode="list-mode"] #sc_toolbar,
      [mode="list-mode"] .toolbar-header {
        background-color: var(--sc-primary-accent-color);
      }

      #toolbar_title_box {
        width: 1px;
        z-index: -10;
      }

      #toolbar_title {
        @apply --paper-font-common-base;
        color: var(--sc-tertiary-text-color);
        white-space: nowrap;
        overflow: hidden;
        text-overflow: ellipsis;
      }

      #drawertoggle {
        z-index: 1;
        color: var(--sc-tertiary-text-color);
        margin-right: var(--sc-size-md);
      }

      #to_home_button {
        color: var(--sc-tertiary-text-color);
        z-index: 1;
        padding: 0;
        width: var(--sc-size-lg);
        height: var(--sc-size-lg);
        margin-right: var(--sc-size-sm);
      }

      #header {
        transition: all 200ms !important;
      }

      @media screen and (min-width: 840px) {
        #header.drawer-closed {
          left: 0 !important;
        }

        #header {
          left: var(--app-drawer-width) !important;
        }
      }

      @media screen and (max-width: 600px) {
        #toolbar_title {
          @apply --sc-skolar-font-size-md;
        }
      }

      .hidebutton {
        display: none;
      }

    </style>

    <app-location route={{route}}></app-location>

    <iron-meta id="meta"></iron-meta>

    <div class="container">
      <app-header-layout>

        <app-header id="header" class="drawer-closed" condenses reveals effects="waterfall" slot="header"
                    mode$="[[toolbarMode]]">
          <app-toolbar class="toolbar-header">
            <a href="/" class$="[[_shouldHideHomeButton(isDrawerOpen, shouldShowStaticPage)]]">
              <paper-icon-button icon="sc-svg-icons:sc-logo-bw" id="to_home_button"
                                 title="{{localize('goHome')}}"></paper-icon-button>
            </a>
            <paper-icon-button icon="menu" id="drawertoggle" on-tap="_toggleDrawer"
                               title="{{localize('menu')}}"></paper-icon-button>

            <div main-title id="toolbar_title_box">
              <p id="toolbar_title">{{_getToolbarTitle(toolbarTitle, localize)}}</p>
            </div>

            <sc-toolbar id="sc_toolbar"></sc-toolbar>
          </app-toolbar>
        </app-header>

        [[_createMetaData(localize)]]

        <template is="dom-if" if="[[shouldShowStaticPage]]" restamp>
          <sc-static-page-selector></sc-static-page-selector>
        </template>

        <template is="dom-if" if="[[shouldShowSuttaplexListPage]]" restamp>
          <sc-suttaplex-list></sc-suttaplex-list>
        </template>

        <template is="dom-if" if="[[shouldShowSearchPage]]" restamp>
          <sc-page-search></sc-page-search>
        </template>

        <template is="dom-if" if="[[shouldShowSuttaTextPage]]" restamp>
          <sc-text-page-selector author-uid="[[suttaAuthor]]" sutta-id="[[suttaId]]"
                                 lang-iso-code="[[langIsoCode]]"></sc-text-page-selector>
        </template>

        <template is="dom-if" if="[[shouldShowDictionaryPage]]" restamp>
          <sc-page-dictionary dictionary-word="[[dictionaryWord]]"></sc-page-dictionary>
        </template>

      </app-header-layout>

    </div>
  </template>

  <script>
      /**
       * @extends {Polymer.Element}
       * @appliesMixin Polymer.AppLocalizeBehavior
       */
      class SCPageSelector extends Polymer.mixinBehaviors([Polymer.AppLocalizeBehavior], ReduxMixin(Polymer.Element)) {
          static get is() {
              return 'sc-page-selector';
          }

          static get properties() {
              return {
                  route: {
                      type: Object
                  },
                  dictionaryWord: {
                      type: String
                  },
                  queryParams: {
                      type: Object,
                      notify: true
                  },
                  // Defines all the available static pate routes.
                  // See <sc-page-static.html>.
                  staticPages: {
                      type: Array,
                      value: ['HOME', 'DONATIONS', 'PEOPLE', 'DOWNLOADS', 'DONATE-NOW', 'OFFLINE', 'ABOUT',
                          'NUMBERING', 'ABBREVIATIONS', 'METHODOLOGY', 'ACKNOWLEDGMENTS', 'LICENSING', 'INTRODUCTION',
                          'START', 'DISCOURSES', 'VINAYA', 'ABHIDHAMMA', 'A-NEW-BEGINNING', 'SUBJECTS', 'SIMILES',
                          'NAMES', 'TERMINOLOGY', 'ABBREVIATIONS', 'NOT-FOUND', 'DONATION-SUCCESS']
                  },
                  allIsoCodes: {
                      type: Array,
                      value: ['af', 'ar', 'ca', 'cs', 'lzh', 'de', 'en', 'es', 'fa', 'fr', 'pgd', 'he', 'id', 'it',
                          'la', 'hu', 'nl', 'no', 'ot', 'pli', 'pl', 'pt', 'pra', 'ro', 'san', 'sr', 'fi', 'sv', 'xct',
                          'xto', 'vn', 'uig', 'ru', 'mr', 'hi', 'ta', 'si', 'th', 'my', 'kho', 'ko', 'jp', 'zh', 
                          'bo', 'pi', 'ug', 'gr', 'pr', 'skt', 'sl']
                  },
                  selectedPage: {
                      type: String,
                      statePath: 'currentRoute.name',
                      observer: '_recalculateView'
                  },
                  currentPath: {
                      type: String,
                      statePath: 'currentRoute.path'
                  },
                  // Class set on the class on the header depending on the chosen page.
                  toolbarMode: {
                      type: String,
                      statePath: 'toolbarOptions.mode'
                  },
                  toolbarTitle: {
                      type: String,
                      statePath: 'toolbarOptions.title'
                  },
                  suttaId: {
                      type: String
                  },
                  suttaAuthor: {
                      type: String
                  },
                  langIsoCode: {
                      type: String
                  },
                  // Variables that control the <dom-if> elements in the template:
                  shouldShowStaticPage: {
                      type: Boolean
                  },
                  shouldShowSuttaplexListPage: {
                      type: Boolean
                  },
                  shouldShowSearchPage: {
                      type: Boolean
                  },
                  shouldShowSuttaTextPage: {
                      type: Boolean
                  },
                  shouldShowDictionaryPage: {
                      type: Boolean
                  },
                  isDrawerOpen: {
                      type: Boolean,
                      observer: '_drawerOpenStateChanged'
                  },
                  language: {
                      type: String,
                      statePath: 'siteLanguage',
                      observer: '_siteLanguageChanged'
                  },
                  fallbackLanguage: {
                      type: String,
                      value: 'en'
                  },
                  originalDrawerZIndex: {
                      type: String
                  }
              }
          }

          static get observers() {
              return [
                  '_scrollToTop(route)',
                  '_changeView(route)',
                  '_handleRouteChange(route.*)'
              ];
          }

          static get actions() {
              return {
                  changeRoute(route) {
                      return {
                          type: 'CHANGE_ROUTE',
                          route: route
                      };
                  },
                  changeToolbarTitle(title) {
                      return {
                          type: 'CHANGE_TOOLBAR_TITLE',
                          title: title
                      };
                  },
                  changeToolbarMode(mode) {
                      return {
                          type: 'CHANGE_TOOLBAR_MODE',
                          mode: mode
                      };
                  },
                  selectNavigationMenuItem(id) {
                      return {
                          type: 'SELECT_NAVIGATION_MENU_ITEM',
                          id: id
                      }
                  }
              }
          }

          ready() {
              super.ready();
              if (this._shouldRedirect()) {
                this._redirectFromLegacyLink();
              }
              this.addEventListener('par-menu-copied', (e) => {
                  let success = '';
                  if (e.detail.success) {
                      success = 'success';
                  } else {
                      success = 'error';
                  }
                  this._showToast(success, e.detail.message);
              });
              this.addEventListener('webkitfullscreenchange', e => {
                  const currentZIndex = this.$.header.style.zIndex;
                  if (currentZIndex === '-1') {
                    this.$.header.style.zIndex = this.originalDrawerZIndex;
                  } else {
                      this.originalDrawerZIndex = currentZIndex;
                      this.$.header.style.zIndex = -1;
                  }
              });
              Polymer.RenderStatus.afterNextRender(this, () => {
                  this.loadResources(this.resolveUrl(`/localization/elements/sc-page-selector/${this.fallbackLanguage}.json`), this.fallbackLanguage, true);
              });
          }

          connectedCallback() {
              super.connectedCallback();
              // Hide drawer
              Polymer.RenderStatus.afterNextRender(this, () => {
                  if (!this.shouldShowStaticPage) {
                      this._toggleDrawer(true);
                  }
              });
          }

          _redirectFromLegacyLink() {
            let parts = this.route.path.split('/');
            let partsNewIsoCode = parts.map(x => x.replace('pi-','pli-').replace('skt-','san-'));
            partsNewIsoCode.forEach(item => {
                if (this.allIsoCodes.indexOf(item) !== -1) {
                  partsNewIsoCode.splice(partsNewIsoCode.indexOf(item),1);
                }
            });
            this.set('route.path', partsNewIsoCode.join('/'));
          }

          _shouldRedirect() {
              const langReg = this.allIsoCodes.join('|');
              const legacyLinkReg = new RegExp(`\/(${langReg})\/.*[0-9]`);
              const legacyLinkReg2 = new RegExp(`\/.*[0-9]\/(${langReg})`);
<<<<<<< HEAD
              const newLinkReg = new RegExp(`\/.*[0-9]\/(${langReg})\/[a-z\d]+`);
              return (legacyLinkReg.test(this.route.path) || legacyLinkReg2.test(this.route.path)) && !newLinkReg.test(this.route.path);
=======
              const legacyLinkReg3 = this.route.path.startsWith("/pi-") || this.route.path.startsWith("/skt-");
              const newLinkReg = new RegExp(`\/.*[0-9]\/(${langReg})\/[a-z\d]+`);
              return (legacyLinkReg.test(this.route.path) || legacyLinkReg2.test(this.route.path) || legacyLinkReg3) && !newLinkReg.test(this.route.path);
>>>>>>> 0774f1a8
          }

          _siteLanguageChanged() {
              Polymer.RenderStatus.afterNextRender(this, () => {
                  this.loadResources(this.resolveUrl(`/localization/elements/sc-page-selector/${this.language}.json`), this.language, true);
              });
          }

          _getToolbarTitle(title, localize) {
              if (title === null) {
                  return 'Page not found';
              }
              else if (['searchResults', 'dictionaryResults'].indexOf(title) !== -1) {
                  return localize(title);
              }
              else {
                  return title;
              }
          }

          _createMetaData(localize) {
              const keywords = localize('metaKeywords');
              document.dispatchEvent(new CustomEvent('keyword-metadata', {
                  detail: {
                      keywords: keywords,
                      bubbles: true,
                      composed: true
                  }
              }));
<<<<<<< HEAD
          }

          _getPageTitle(title, localize) {
              if (title === null) {
                  return 'Page not found';
              }
              else if (['searchResults', 'dictionaryResults'].includes(title)) {
                  return localize(title);
              }
              else if (this.suttaId && this.shouldShowSuttaTextPage && title) {
                  return `${this.suttaId.toUpperCase()}: ${title}`;
              } else if (title) {
                  return title;
              } else {
                  return 'SuttaCentral';
              }
=======
>>>>>>> 0774f1a8
          }

          _recalculateView() {
              this.shouldShowStaticPage = this._isStaticPage(this.selectedPage);
              this.shouldShowSuttaplexListPage = this._isSuttaplexListPage();
              this.shouldShowSearchPage = this._isSearchPage();
              this.shouldShowSuttaTextPage = this._isSuttaTextPage();
              this.shouldShowDictionaryPage = this._isDictionaryPage();
              this._resolveImports();
          }

          // Lazy loading for site elements
          _resolveImports() {
              let importedElementUrl;
              if (this.shouldShowStaticPage && !customElements.get(`sc-static-page-selector`)) {
                  importedElementUrl = '../elements/sc-static-page-selector.html';
              }
              else if (this.shouldShowSuttaplexListPage && !customElements.get(`sc-suttaplex-list`)) {
                  importedElementUrl = '../elements/suttaplex/sc-suttaplex-list.html';
              }
              else if (this.shouldShowSearchPage && !customElements.get(`sc-page-search`)) {
                  importedElementUrl = '../elements/sc-page-search.html';
              }
              else if (this.shouldShowDictionaryPage && !customElements.get(`sc-page-dictionary`)) {
                  importedElementUrl = '../elements/sc-page-dictionary.html';
              }
              else if (this.shouldShowSuttaTextPage && !customElements.get(`sc-text-page-selector`)) {
                  importedElementUrl = '../elements/text/sc-text-page-selector.html';
              }
              // load the element
              if (importedElementUrl) {
                  Polymer.RenderStatus.afterNextRender(this, () => {
                      Polymer.importHref(this.resolveUrl(importedElementUrl), null, null, true);
                  });
              }
          }

          // Dispatches the CHANGE_ROUTE action and sets the toolbar attributes.
          _handleRouteChange() {
              const routeName = this._getBaseRouteName();
              if (routeName === '') {
                  this.dispatch('changeToolbarTitle', '');
                  this.dispatch('changeToolbarMode', '');
                  this.dispatch('changeRoute', Object.assign({}, this.route, { name: 'HOME' }));
              }
              else if (this._isStaticPage(routeName)) {
                  this.dispatch('changeToolbarMode', '');
                  this.dispatch('changeToolbarTitle', '');
                  this.dispatch('changeRoute', Object.assign({}, this.route, { name: routeName }));
              }
              else if (this._isSearchPage()) {
                  this.dispatch('changeToolbarTitle', 'searchResults');
                  this.dispatch('changeToolbarMode', 'search-mode');
                  this.dispatch('changeRoute', Object.assign({}, this.route, { name: routeName }));
              }
              else if (this._isDictionaryPage()) {
                  this.set('dictionaryWord', this._getDictionaryParams());
                  this.dispatch('changeToolbarMode', 'dictionary-mode');
                  this.dispatch('changeToolbarTitle', 'dictionaryResults');
                  this.dispatch('changeRoute', Object.assign({}, this.route, { name: routeName }));
              }
              else if (this._isSuttaplexListPage()) {
                  this.dispatch('changeToolbarMode', 'list-mode');
                  this.dispatch('selectNavigationMenuItem', this._getPathParamNumber(1));
                  this.dispatch('changeRoute', Object.assign({}, this.route, this._getSuttaplexRouteParams()));
              }
              else if (this._isSuttaTextPage()) {
                  const suttaRouteParams = this._getSuttaRouteParams();
                  this.set('suttaId', suttaRouteParams.suttaId);
                  this.set('langIsoCode', suttaRouteParams.langIsoCode);
                  this.set('suttaAuthor', suttaRouteParams.authorName);
                  this.dispatch('changeToolbarMode', 'text-mode');
                  this.dispatch('changeRoute', Object.assign({}, this.route, suttaRouteParams));
              }
              else {
                  this.dispatch('changeRoute', Object.assign({}, this.route, { name: 'NOT-FOUND' }));
              }
          }

          _isStaticPage(pageName) {
              if (!pageName) {
                  return false;
              }
              if (this.route.path.split('/').length !== 2 && pageName !== 'NOT-FOUND') {
                  return false;
              }
              return this.staticPages.includes(pageName.toUpperCase());
          }

          _isSearchPage() {
              return (this.route.path === '/search');
          }

          _isDictionaryPage() {
              const path = this.route.path.split('/');
              return (path.length === 3 && path[1] === 'define');
          }

          // if the URL only contains an ID, this is a suttaplex page (either a list or a single item).
          _isSuttaplexListPage() {
              const idParam = this._getPathParamNumber(1);
              // Static sites and the search page also only has one path parameter, so we need additional checks here:
              if (this._isStaticPage(idParam) || this._isSearchPage()) {
                  return false;
              }
              return idParam && !this._getPathParamNumber(2);
          }

          // returns true if the path has three path parameters or - (for suttas with no author) if the second param
          // is an iso code
          _isSuttaTextPage() {
              // The sutta text endpoint has 4 parts (eg. http://host/dn1/en/sujato)
              if (this.route.path.split('/').length !== 4) {
                  return false;
              }
              if (this._isStaticPage(this._getPathParamNumber(1))) {
                  return false;
              }
              const pathIsoCode = this._getPathParamNumber(2);
              const pathAuthor = this._getPathParamNumber(3);
              return (!!(pathIsoCode && pathAuthor) || this.allIsoCodes.indexOf(pathIsoCode) !== -1);
          }

          _getSuttaplexRouteParams() {
              return {
                  name: 'SUTTAPLEX',
                  categoryId: this._getPathParamNumber(1)
              };
          }

          _getSuttaRouteParams() {
              return {
                  name: 'SUTTA',
                  suttaId: this._getPathParamNumber(1),
                  langIsoCode: this._getPathParamNumber(2),
                  authorName: this._getPathParamNumber(3)
              };
          }

          _getDictionaryParams() {
              return this.route.path.split('/')[2];
          }

          // Returns the main path category (first path param). Normalized by converting to upper case.
          _getBaseRouteName() {
              return this.route.path.split('\/')[1].toUpperCase();
          }

          // Returns a nested path parameter.
          // Example:
          // if path = "http://suttacentral.net/sutta/dn1/sujato", _getPathParamNumber(1) returns "dn1".
          _getPathParamNumber(number) {
              try {
                  return this.route.path.split('\/')[number];
              } catch (e) {
                  console.error(e);
                  return '';
              }
          }

          // runs when a new page is chosen. Closes the toolbar-searchbar and resets the header.
          _changeView() {
              this.$.sc_toolbar._closeSearch();
          }

          // when the navbar is not visible on small screens, a menu item appears and this fires when tapped.
          _toggleDrawer(largeScreenOnly) {
              this.dispatchEvent(new CustomEvent('toggleDrawer', {
                  detail: { largeScreenOnly: largeScreenOnly },
                  composed: true,
                  bubbles: true
              }));
          }

          _shouldHideHomeButton(isDrawerOpen, shouldShowStaticPage) {
              return (isDrawerOpen || shouldShowStaticPage) ? 'hidebutton' : '';
          }

          _drawerOpenStateChanged() {
              if (this.isDrawerOpen) {
                  this.$.header.classList.remove('drawer-closed');
              } else {
                  this.$.header.classList.add('drawer-closed');
              }
          }

          _scrollToTop() {
              window.scroll(0, 0);
          }

          _showToast(toastType, text) {
              this.dispatchEvent(new CustomEvent('show-sc-toast', {
                  detail: {
                      toastType: toastType,
                      message: text
                  },
                  bubbles: true,
                  composed: true
              }));
          }
      }

      customElements.define(SCPageSelector.is, SCPageSelector);
  </script>
</dom-module><|MERGE_RESOLUTION|>--- conflicted
+++ resolved
@@ -353,14 +353,9 @@
               const langReg = this.allIsoCodes.join('|');
               const legacyLinkReg = new RegExp(`\/(${langReg})\/.*[0-9]`);
               const legacyLinkReg2 = new RegExp(`\/.*[0-9]\/(${langReg})`);
-<<<<<<< HEAD
-              const newLinkReg = new RegExp(`\/.*[0-9]\/(${langReg})\/[a-z\d]+`);
-              return (legacyLinkReg.test(this.route.path) || legacyLinkReg2.test(this.route.path)) && !newLinkReg.test(this.route.path);
-=======
               const legacyLinkReg3 = this.route.path.startsWith("/pi-") || this.route.path.startsWith("/skt-");
               const newLinkReg = new RegExp(`\/.*[0-9]\/(${langReg})\/[a-z\d]+`);
               return (legacyLinkReg.test(this.route.path) || legacyLinkReg2.test(this.route.path) || legacyLinkReg3) && !newLinkReg.test(this.route.path);
->>>>>>> 0774f1a8
           }
 
           _siteLanguageChanged() {
@@ -390,25 +385,6 @@
                       composed: true
                   }
               }));
-<<<<<<< HEAD
-          }
-
-          _getPageTitle(title, localize) {
-              if (title === null) {
-                  return 'Page not found';
-              }
-              else if (['searchResults', 'dictionaryResults'].includes(title)) {
-                  return localize(title);
-              }
-              else if (this.suttaId && this.shouldShowSuttaTextPage && title) {
-                  return `${this.suttaId.toUpperCase()}: ${title}`;
-              } else if (title) {
-                  return title;
-              } else {
-                  return 'SuttaCentral';
-              }
-=======
->>>>>>> 0774f1a8
           }
 
           _recalculateView() {
