<link rel="import" href="../bower_components/polymer/polymer-element.html">
<link rel="import" href="../bower_components/app-layout/app-header-layout/app-header-layout.html">
<link rel="import" href="../bower_components/app-layout/app-toolbar/app-toolbar.html">
<link rel="import" href="../bower_components/app-layout/app-header/app-header.html">
<link rel="import" href="../bower_components/paper-icon-button/paper-icon-button.html" async>
<link rel="import" href="../bower_components/iron-meta/iron-meta.html">
<link rel="import" href="../bower_components/app-route/app-location.html">
<link rel="import" href="../bower_components/app-localize-behavior/app-localize-behavior.html">
<link rel="import" href="../bower_components/page-title/page-title.html" async>
<link rel="import" href="../bower_components/sherby-metadata/sherby-metadata.html" async>

<link rel="import" href="../elements/menus/sc-toolbar.html">
<link rel="import" href="sc-static-page-selector.html">
<link rel="import" href="../elements/suttaplex/sc-suttaplex-list.html" >
<link rel="import" href="../elements/text/sc-simple-text.html" async>
<link rel="import" href="../elements/text/sc-segmented-text.html" async>
<link rel="import" href="../elements/sc-page-search.html" async>
<link rel="import" href="../elements/sc-page-dictionary.html" async>
<link rel="import" href="../elements/text/sc-text-page-selector.html" async>

<!--
The page-selector loads the top header-bar and the toolbar within that. Depending on the selected page,
the header will have a different appearance and different items in the toolbar.

The page-selector also parses the input-data and loads one of 6 possible page-views depending on the input given:
    - static pages: **sc-page-static.html**
    - search page: **sc-page-search.html**
    - dictionary page: **sc-page-dictionary.html**
    - normal html text pages: **sc-simple-text.html**
    - segmented text pages from pootle output: **sc-segmented-text.html**
    - suttaplex list: **sc-suttaplex-list.html**
-->
<dom-module id="sc-page-selector" attributes="togdraw">
  <template>
    <style>
      :host {
        --app-toolbar-font-size: calc(20px * var(--sc-skolar-font-scale));
        display: block;
        box-sizing: border-box;
      }

      .container {
        position: relative;
      }

      .toolbar-header, #sc_toolbar {
        background-color: var(--sc-primary-color);
        white-space: nowrap;
      }

      [mode="search-mode"] #sc_toolbar,
      [mode="search-mode"] .toolbar-header,
      [mode="dictionary-mode"] #sc_toolbar,
      [mode="dictionary-mode"] .toolbar-header,
      [mode="list-mode"] #sc_toolbar,
      [mode="list-mode"] .toolbar-header {
        background-color: var(--sc-primary-accent-color);
      }

      #toolbar_title_box {
        width: 1px;
        z-index: -10;
      }

      #toolbar_title {
        @apply --paper-font-common-base;
        color: var(--sc-tertiary-text-color);
        white-space: nowrap;
        overflow: hidden;
        text-overflow: ellipsis;
      }

      #drawertoggle {
        z-index: 1;
        color: var(--sc-tertiary-text-color);
        margin-right: var(--sc-size-md);
      }

      #to_home_button {
        color: var(--sc-tertiary-text-color);
        z-index: 1;
        padding: 0;
        width: var(--sc-size-lg);
        height: var(--sc-size-lg);
        margin-right: var(--sc-size-sm);
      }

      #header {
        transition: all 200ms !important;
      }

      @media screen and (min-width: 840px) {
        #header.drawer-closed {
          left: 0 !important;
        }

        #header {
          left: var(--app-drawer-width) !important;
        }
      }

      @media screen and (max-width: 600px) {
        #toolbar_title {
          @apply --sc-skolar-font-size-md;
        }
      }

      .hidebutton {
        display: none;
      }

    </style>

    <app-location route={{route}}></app-location>

    <iron-meta id="meta"></iron-meta>

    <div class="container">
      <app-header-layout>

        <app-header id="header" class="drawer-closed" condenses reveals effects="waterfall" slot="header"
                    mode$="[[toolbarMode]]">
          <app-toolbar class="toolbar-header">
            <a href="/" class$="[[_shouldHideHomeButton(isDrawerOpen, shouldShowStaticPage)]]">
              <paper-icon-button icon="sc-svg-icons:sc-logo-bw" id="to_home_button"
                                 title="{{localize('goHome')}}"></paper-icon-button>
            </a>
            <paper-icon-button icon="menu" id="drawertoggle" on-tap="_toggleDrawer"
                               title="{{localize('menu')}}"></paper-icon-button>

            <div main-title id="toolbar_title_box">
              <p id="toolbar_title">{{_getToolbarTitle(toolbarTitle, localize)}}</p>
            </div>

            <sc-toolbar id="sc_toolbar"></sc-toolbar>
          </app-toolbar>
        </app-header>

        <page-title base-title="" page-title="{{_getPageTitle(toolbarTitle, localize)}}"></page-title>
        <sherby-metadata data="[[_createMetaData(localize)]]"></sherby-metadata>

        <template is="dom-if" if="[[shouldShowStaticPage]]" restamp>
          <sc-static-page-selector></sc-static-page-selector>
        </template>

        <template is="dom-if" if="[[shouldShowSuttaplexListPage]]" restamp>
          <sc-suttaplex-list></sc-suttaplex-list>
        </template>

        <template is="dom-if" if="[[shouldShowSearchPage]]" restamp>
          <sc-page-search></sc-page-search>
        </template>

        <template is="dom-if" if="[[shouldShowSuttaTextPage]]" restamp>
          <sc-text-page-selector author-uid="[[suttaAuthor]]" sutta-id="[[suttaId]]"
                                 lang-iso-code="[[langIsoCode]]"></sc-text-page-selector>
        </template>

        <template is="dom-if" if="[[shouldShowDictionaryPage]]" restamp>
          <sc-page-dictionary dictionary-word="[[dictionaryWord]]"></sc-page-dictionary>
        </template>

      </app-header-layout>

    </div>
  </template>

  <script>
      /**
       * @extends {Polymer.Element}
       * @appliesMixin Polymer.AppLocalizeBehavior
       */
      class SCPageSelector extends Polymer.mixinBehaviors([Polymer.AppLocalizeBehavior], ReduxMixin(Polymer.Element)) {
          static get is() {
              return 'sc-page-selector';
          }

          static get properties() {
              return {
                  route: {
                      type: Object
                  },
                  dictionaryWord: {
                      type: String
                  },
                  queryParams: {
                      type: Object,
                      notify: true
                  },
                  // Defines all the available static pate routes.
                  // See <sc-page-static.html>.
                  staticPages: {
                      type: Array,
                      value: ['HOME', 'DONATIONS', 'PEOPLE', 'DOWNLOADS', 'DONATE-NOW', 'OFFLINE', 'ABOUT',
                          'NUMBERING', 'ABBREVIATIONS', 'METHODOLOGY', 'ACKNOWLEDGMENTS', 'LICENSING', 'INTRODUCTION',
                          'START', 'DISCOURSES', 'VINAYA', 'ABHIDHAMMA', 'A-NEW-BEGINNING', 'SUBJECTS', 'SIMILES',
                          'NAMES', 'TERMINOLOGY', 'ABBREVIATIONS', 'NOT-FOUND', 'DONATION-SUCCESS']
                  },
                  allIsoCodes: {
                      type: Array,
                      value: ['af', 'ar', 'ca', 'cs', 'lzh', 'de', 'en', 'es', 'fa', 'fr', 'pgd', 'he', 'id', 'it',
                          'la', 'hu', 'nl', 'no', 'ot', 'pli', 'pl', 'pt', 'pra', 'ro', 'san', 'sr', 'fi', 'sv', 'xct',
                          'xto', 'vn', 'uig', 'ru', 'mr', 'hi', 'ta', 'si', 'th', 'my', 'kho', 'ko', 'jp', 'zh']
                  },
                  selectedPage: {
                      type: String,
                      statePath: 'currentRoute.name',
                      observer: '_recalculateView'
                  },
                  currentPath: {
                      type: String,
                      statePath: 'currentRoute.path'
                  },
                  // Class set on the class on the header depending on the chosen page.
                  toolbarMode: {
                      type: String,
                      statePath: 'toolbarOptions.mode'
                  },
                  toolbarTitle: {
                      type: String,
                      statePath: 'toolbarOptions.title'
                  },
                  suttaId: {
                      type: String
                  },
                  suttaAuthor: {
                      type: String
                  },
                  langIsoCode: {
                      type: String
                  },
                  // Variables that control the <dom-if> elements in the template:
                  shouldShowStaticPage: {
                      type: Boolean
                  },
                  shouldShowSuttaplexListPage: {
                      type: Boolean
                  },
                  shouldShowSearchPage: {
                      type: Boolean
                  },
                  shouldShowSuttaTextPage: {
                      type: Boolean
                  },
                  shouldShowDictionaryPage: {
                      type: Boolean
                  },
                  isDrawerOpen: {
                      type: Boolean,
                      observer: '_drawerOpenStateChanged'
                  },
                  language: {
                      type: String,
                      statePath: 'siteLanguage',
                      observer: '_siteLanguageChanged'
                  },
                  fallbackLanguage: {
                      type: String,
                      value: 'en'
                  },
                  originalDrawerZIndex: {
                      type: String
                  }
              }
          }

          static get observers() {
              return [
                  '_scrollToTop(route)',
                  '_changeView(route)',
                  '_handleRouteChange(route.*)'
              ];
          }

          static get actions() {
              return {
                  changeRoute(route) {
                      return {
                          type: 'CHANGE_ROUTE',
                          route: route
                      };
                  },
                  changeToolbarTitle(title) {
                      return {
                          type: 'CHANGE_TOOLBAR_TITLE',
                          title: title
                      };
                  },
                  changeToolbarMode(mode) {
                      return {
                          type: 'CHANGE_TOOLBAR_MODE',
                          mode: mode
                      };
                  },
                  selectNavigationMenuItem(id) {
                      return {
                          type: 'SELECT_NAVIGATION_MENU_ITEM',
                          id: id
                      }
                  }
              }
          }

          ready() {
              super.ready();
              this.addEventListener('par-menu-copied', (e) => {
                  let success = '';
                  if (e.detail.success) {
                      success = 'success';
                  } else {
                      success = 'error';
                  }
                  this._showToast(success, e.detail.message);
              });
              this.addEventListener('webkitfullscreenchange', e => {
                  const currentZIndex = this.$.header.style.zIndex;
                  if (currentZIndex === '-1') {
                    this.$.header.style.zIndex = this.originalDrawerZIndex;
                  } else {
                      this.originalDrawerZIndex = currentZIndex;
                      this.$.header.style.zIndex = -1;
                  }
              });
<<<<<<< HEAD
              setTimeout(() => {
                  this.loadResources(this.resolveUrl(`/localization/elements/sc-page-selector/${this.fallbackLanguage}.json`), this.fallbackLanguage, true);
              });
=======
              this.loadResources(this.resolveUrl(`/localization/elements/sc-page-selector/${this.fallbackLanguage}.json`), this.fallbackLanguage, true);
>>>>>>> 81fa0300
          }

          connectedCallback() {
              super.connectedCallback();
              requestAnimationFrame(() => {
                  if (!this.shouldShowStaticPage) {
                      this._toggleDrawer(true);
                  }
              });
          }

          _siteLanguageChanged() {
              setTimeout(() => {
                  this.loadResources(this.resolveUrl(`/localization/elements/sc-page-selector/${this.language}.json`), this.language, true);
              });
          }

          _getToolbarTitle(title, localize) {
              if (title === null) {
                  return 'Page not found';
              }
              else if (['searchResults', 'dictionaryResults'].indexOf(title) !== -1) {
                  return localize(title);
              }
              else {
                  return title;
              }
          }

          _createMetaData(localize) {
              const today = new Date();
              const keywords = localize('metaKeywords');
              return {
                  keywords: keywords,
                  cdate: today,
                  mdate: today
              };
          }

          _getPageTitle(title, localize) {
              if (title === null) {
                  return 'Page not found';
              }
              else if (['searchResults', 'dictionaryResults'].includes(title)) {
                  return localize(title);
              }
              else if (this.suttaId && this.shouldShowSuttaTextPage && title) {
                  return `${this.suttaId.toUpperCase()}: ${title}`;
              } else if (title) {
                  return title;
              } else {
                  return 'SuttaCentral';
              }
          }

          _recalculateView() {
              this.shouldShowStaticPage = this._isStaticPage(this.selectedPage);
              this.shouldShowSuttaplexListPage = this._isSuttaplexListPage();
              this.shouldShowSearchPage = this._isSearchPage();
              this.shouldShowSuttaTextPage = this._isSuttaTextPage();
              this.shouldShowDictionaryPage = this._isDictionaryPage();
          }

          // Dispatches the CHANGE_ROUTE action and sets the toolbar attributes.
          _handleRouteChange() {
              const routeName = this._getBaseRouteName();
              if (routeName === '') {
                  this.dispatch('changeToolbarTitle', '');
                  this.dispatch('changeToolbarMode', '');
                  this.dispatch('changeRoute', Object.assign({}, this.route, { name: 'HOME' }));
              }
              else if (this._isStaticPage(routeName)) {
                  this.dispatch('changeToolbarMode', '');
                  this.dispatch('changeToolbarTitle', '');
                  this.dispatch('changeRoute', Object.assign({}, this.route, { name: routeName }));
              }
              else if (this._isSearchPage()) {
                  this.dispatch('changeToolbarTitle', 'searchResults');
                  this.dispatch('changeToolbarMode', 'search-mode');
                  this.dispatch('changeRoute', Object.assign({}, this.route, { name: routeName }));
              }
              else if (this._isDictionaryPage()) {
                  this.set('dictionaryWord', this._getDictionaryParams());
                  this.dispatch('changeToolbarMode', 'dictionary-mode');
                  this.dispatch('changeToolbarTitle', 'dictionaryResults');
                  this.dispatch('changeRoute', Object.assign({}, this.route, { name: routeName }));
              }
              else if (this._isSuttaplexListPage()) {
                  this.dispatch('changeToolbarMode', 'list-mode');
                  this.dispatch('selectNavigationMenuItem', this._getPathParamNumber(1));
                  this.dispatch('changeRoute', Object.assign({}, this.route, this._getSuttaplexRouteParams()));
              }
              else if (this._isSuttaTextPage()) {
                  const suttaRouteParams = this._getSuttaRouteParams();
                  this.set('suttaId', suttaRouteParams.suttaId);
                  this.set('langIsoCode', suttaRouteParams.langIsoCode);
                  this.set('suttaAuthor', suttaRouteParams.authorName);
                  this.dispatch('changeToolbarMode', 'text-mode');
                  this.dispatch('changeRoute', Object.assign({}, this.route, suttaRouteParams));
              }
              else {
                  this.dispatch('changeRoute', Object.assign({}, this.route, { name: 'NOT-FOUND' }));
              }
          }

          _isStaticPage(pageName) {
              if (!pageName) {
                  return false;
              }
              if (this.route.path.split('/').length !== 2 && pageName !== 'NOT-FOUND') {
                  return false;
              }
              return this.staticPages.includes(pageName.toUpperCase());
          }

          _isSearchPage() {
              return (this.route.path === '/search');
          }

          _isDictionaryPage() {
              const path = this.route.path.split('/');
              return (path.length === 3 && path[1] === 'define');
          }

          // if the URL only contains an ID, this is a suttaplex page (either a list or a single item).
          _isSuttaplexListPage() {
              const idParam = this._getPathParamNumber(1);
              // Static sites and the search page also only has one path parameter, so we need additional checks here:
              if (this._isStaticPage(idParam) || this._isSearchPage()) {
                  return false;
              }
              return idParam && !this._getPathParamNumber(2);
          }

          // returns true if the path has three path parameters or - (for suttas with no author) if the second param
          // is an iso code
          _isSuttaTextPage() {
              // The sutta text endpoint has 4 parts (eg. http://host/dn1/en/sujato)
              if (this.route.path.split('/').length !== 4) {
                  return false;
              }
              if (this._isStaticPage(this._getPathParamNumber(1))) {
                  return false;
              }
              const pathIsoCode = this._getPathParamNumber(2);
              const pathAuthor = this._getPathParamNumber(3);
              return (!!(pathIsoCode && pathAuthor) || this.allIsoCodes.indexOf(pathIsoCode) !== -1);
          }

          _getSuttaplexRouteParams() {
              return {
                  name: 'SUTTAPLEX',
                  categoryId: this._getPathParamNumber(1)
              };
          }

          _getSuttaRouteParams() {
              return {
                  name: 'SUTTA',
                  suttaId: this._getPathParamNumber(1),
                  langIsoCode: this._getPathParamNumber(2),
                  authorName: this._getPathParamNumber(3)
              };
          }

          _getDictionaryParams() {
              return this.route.path.split('/')[2];
          }

          // Returns the main path category (first path param). Normalized by converting to upper case.
          _getBaseRouteName() {
              return this.route.path.split('\/')[1].toUpperCase();
          }

          // Returns a nested path parameter.
          // Example:
          // if path = "http://suttacentral.net/sutta/dn1/sujato", _getPathParamNumber(1) returns "dn1".
          _getPathParamNumber(number) {
              try {
                  return this.route.path.split('\/')[number];
              } catch (e) {
                  console.error(e);
                  return '';
              }
          }

          // runs when a new page is chosen. Closes the toolbar-searchbar and resets the header.
          _changeView() {
              this.$.sc_toolbar._closeSearch();
          }

          // when the navbar is not visible on small screens, a menu item appears and this fires when tapped.
          _toggleDrawer(largeScreenOnly) {
              this.dispatchEvent(new CustomEvent('toggleDrawer', {
                  detail: { largeScreenOnly: largeScreenOnly },
                  composed: true,
                  bubbles: true
              }));
          }

          _shouldHideHomeButton(isDrawerOpen, shouldShowStaticPage) {
              return (isDrawerOpen || shouldShowStaticPage) ? 'hidebutton' : '';
          }

          _drawerOpenStateChanged() {
              if (this.isDrawerOpen) {
                  this.$.header.classList.remove('drawer-closed');
              } else {
                  this.$.header.classList.add('drawer-closed');
              }
          }

          _scrollToTop() {
              window.scroll(0, 0);
          }

          _showToast(toastType, text) {
              this.dispatchEvent(new CustomEvent('show-sc-toast', {
                  detail: {
                      toastType: toastType,
                      message: text
                  },
                  bubbles: true,
                  composed: true
              }));
          }
      }

      customElements.define(SCPageSelector.is, SCPageSelector);
  </script>
</dom-module><|MERGE_RESOLUTION|>--- conflicted
+++ resolved
@@ -321,13 +321,9 @@
                       this.$.header.style.zIndex = -1;
                   }
               });
-<<<<<<< HEAD
               setTimeout(() => {
                   this.loadResources(this.resolveUrl(`/localization/elements/sc-page-selector/${this.fallbackLanguage}.json`), this.fallbackLanguage, true);
               });
-=======
-              this.loadResources(this.resolveUrl(`/localization/elements/sc-page-selector/${this.fallbackLanguage}.json`), this.fallbackLanguage, true);
->>>>>>> 81fa0300
           }
 
           connectedCallback() {
