<html>
<head>
  <meta charset="UTF-8">
  <title>SuttaCentral</title>
<<<<<<< HEAD
  <link rel="icon" href="/../img/favicon.ico">
  <script src="/../bower_components/webcomponentsjs/webcomponents-lite.js"></script>
=======
  <link rel="icon" href="img/favicon.ico">
  <script>
      window.customElements = window.customElements || {};
      window.customElements.forcePolyfill = true;
      window.ShadyDOM = {force: true};
    </script>
  <script src="bower_components/webcomponentsjs/webcomponents-loader.js"></script>
>>>>>>> 1060a32d
  <meta name="viewport" content="width=device-width, minimum-scale=1.0, initial-scale=1.0, user-scalable=yes">
  <meta name="mobile-web-app-capable" content="yes">
  <meta name="apple-mobile-web-app-capable" content="yes">

  <link rel="import" href="/../bower_components/paper-styles/color.html">
  <link rel="import" href="/../bower_components/paper-styles/paper-styles.html">
  <link rel="import" href="/../bower_components/paper-styles/typography.html">
  <link rel="import" href="/../bower_components/paper-styles/shadow.html">
  <link rel="import" href="/../bower_components/paper-styles/default-theme.html">
  <link rel="import" href="/../bower_components/iron-meta/iron-meta.html">

  <link rel="import" href="/../elements/sc-navdrawer.html">
  <link rel="import" href="/../styles/sc-styles.html">

  <script src="https://js.stripe.com/v3/"></script>  

  <style is="custom-style">
    html, body {
      margin: 0;
      height: 100%;
    }

  </style>

  <!-- Global static variables -->
  <iron-meta key="API_ROOT" value="http://192.168.1.158/api"></iron-meta>

</head>
<body>
<sc-navdrawer></sc-navdrawer>
</body>
</html><|MERGE_RESOLUTION|>--- conflicted
+++ resolved
@@ -2,18 +2,13 @@
 <head>
   <meta charset="UTF-8">
   <title>SuttaCentral</title>
-<<<<<<< HEAD
   <link rel="icon" href="/../img/favicon.ico">
-  <script src="/../bower_components/webcomponentsjs/webcomponents-lite.js"></script>
-=======
-  <link rel="icon" href="img/favicon.ico">
   <script>
       window.customElements = window.customElements || {};
       window.customElements.forcePolyfill = true;
       window.ShadyDOM = {force: true};
     </script>
-  <script src="bower_components/webcomponentsjs/webcomponents-loader.js"></script>
->>>>>>> 1060a32d
+  <script src="/../bower_components/webcomponentsjs/webcomponents-loader.js"></script>
   <meta name="viewport" content="width=device-width, minimum-scale=1.0, initial-scale=1.0, user-scalable=yes">
   <meta name="mobile-web-app-capable" content="yes">
   <meta name="apple-mobile-web-app-capable" content="yes">
@@ -28,7 +23,7 @@
   <link rel="import" href="/../elements/sc-navdrawer.html">
   <link rel="import" href="/../styles/sc-styles.html">
 
-  <script src="https://js.stripe.com/v3/"></script>  
+  <script src="https://js.stripe.com/v3/"></script>
 
   <style is="custom-style">
     html, body {
