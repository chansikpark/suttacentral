--- conflicted
+++ resolved
@@ -124,16 +124,11 @@
 <script async>
     if ('serviceWorker' in navigator) {
         window.addEventListener('load', function() {
-<<<<<<< HEAD
-            navigator.serviceWorker.register('/service-worker.js').catch((err) => {
-                console.log('Service worker registration failed: ', err);
-=======
             navigator.serviceWorker.register('/sw-generated.js').catch((err) => {
                 console.log(
                     'The precaching service worker did not load correctly!' +
                     'Local resources will not be cached for offline use.' +
                     'Ignore this if you are running in development mode.', err);
->>>>>>> 325ef81e
             });
         });
     }
