--- conflicted
+++ resolved
@@ -16,17 +16,13 @@
 }
 .node-top-heading {
   @apply(--paper-font-headline);
+  font-family: "Skolar Sans PE", sans-serif;
 }
 .node-secondary-heading {
   @apply(--paper-font-title);
+  font-family: "Skolar Sans PE", sans-serif;
 }
-<<<<<<< HEAD
-.node-description{
-  @apply(--paper-font-body1);
-}
-=======
 
->>>>>>> 93b0c134
 </style>
 
 
@@ -48,8 +44,8 @@
       is: 'sc-node',
       properties: {
 
-      	inputTitle: String,
-      	inputText: String,
+        inputTitle: String,
+        inputText: String,
         styleHeader: String,
 
 
@@ -70,8 +66,8 @@
       },
 
       _toggleOpened: function(e) {
-        	this.opened = !this.opened;
-        	this.fire('toggle', this);
+          this.opened = !this.opened;
+          this.fire('toggle', this);
         }
 
     });
